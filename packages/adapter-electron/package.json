--- conflicted
+++ resolved
@@ -1,58 +1,4 @@
 {
-<<<<<<< HEAD
-  "name": "adapter-electron",
-  "version": "1.0.5",
-  "files": [
-    "functions",
-    "index.js",
-    "index.d.ts"
-  ],
-  "author": {
-    "name": "Luke Hagar",
-    "email": "lukeslakemail@gmai.com",
-    "url": "https://lukehagar.com"
-  },
-  "repository": {
-    "type": "git",
-    "url": "https://github.com/lukehagar/sveltekit-adapters.git",
-    "directory": "packages/adapter-electron"
-  },
-  "types": "index.d.ts",
-  "exports": {
-    ".": {
-      "types": "./index.d.ts",
-      "import": "./index.js"
-    },
-    "./functions": {
-      "types": "./functions/index.d.ts",
-      "import": "./functions/index.js"
-    }
-  },
-  "peerDependencies": {
-    "svelte": "^4.0.0"
-  },
-  "devDependencies": {
-    "@sveltejs/adapter-node": "^4.0.1",
-    "@sveltejs/kit": "^2.4.0",
-    "@sveltejs/package": "^2.0.0",
-    "@sveltejs/vite-plugin-svelte": "^3.0.0",
-    "@types/node": "^20.11.17",
-    "prettier": "^3.1.1",
-    "prettier-plugin-svelte": "^3.1.2",
-    "publint": "^0.1.9",
-    "svelte": "^4.2.7",
-    "svelte-check": "^3.6.0",
-    "tslib": "^2.4.1",
-    "typescript": "^5.0.0",
-    "vite": "^5.0.13"
-  },
-  "dependencies": {
-    "polka": "^0.5.2",
-    "electron-is-dev": "^3.0.1",
-    "electron-log": "^5.1.1"
-  },
-  "type": "module"
-=======
 	"name": "adapter-electron",
 	"version": "1.0.6",
 	"description": "A SvelteKit adapter for Electron Desktop Apps using protocol interception",
@@ -108,5 +54,4 @@
 		"rollup": "^4.45.1",
 		"set-cookie-parser": "^2.6.0"
 	}
->>>>>>> 19e195bc
 }