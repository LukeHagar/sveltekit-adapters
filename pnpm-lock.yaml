lockfileVersion: '9.0'

settings:
  autoInstallPeers: true
  excludeLinksFromLockfile: false

importers:

  .:
    devDependencies:
      '@changesets/cli':
        specifier: ^2.27.1
        version: 2.29.5
      concurrently:
        specifier: ^8.2.2
        version: 8.2.2
      electron:
        specifier: ^28.2.3
        version: 28.3.3
      electron-util:
        specifier: ^0.18.0
        version: 0.18.1
      eslint:
        specifier: ^8.56.0
        version: 8.57.1
      prettier:
        specifier: ^3.1.1
        version: 3.6.2
      rimraf:
        specifier: ^5.0.5
        version: 5.0.10
      turbo:
        specifier: latest
        version: 2.5.5

  examples/appwrite:
    devDependencies:
      '@fontsource/fira-mono':
        specifier: ^4.5.10
        version: 4.5.10
      '@neoconfetti/svelte':
        specifier: ^1.0.0
        version: 1.0.0
      '@sveltejs/adapter-auto':
        specifier: ^3.0.0
        version: 3.3.1(@sveltejs/kit@2.22.2(@sveltejs/vite-plugin-svelte@3.1.2(svelte@4.2.20)(vite@5.4.19(@types/node@24.0.11)))(svelte@4.2.20)(vite@5.4.19(@types/node@24.0.11)))
      '@sveltejs/kit':
        specifier: ^2.0.0
<<<<<<< HEAD
        version: 2.0.0(@sveltejs/vite-plugin-svelte@3.0.0)(svelte@4.2.7)(vite@5.1.3)
      '@sveltejs/vite-plugin-svelte':
        specifier: ^3.0.0
        version: 3.0.0(svelte@4.2.7)(vite@5.1.3)
=======
        version: 2.22.2(@sveltejs/vite-plugin-svelte@3.1.2(svelte@4.2.20)(vite@5.4.19(@types/node@24.0.11)))(svelte@4.2.20)(vite@5.4.19(@types/node@24.0.11))
      '@sveltejs/vite-plugin-svelte':
        specifier: ^3.0.0
        version: 3.1.2(svelte@4.2.20)(vite@5.4.19(@types/node@24.0.11))
>>>>>>> 19e195bc
      adapter-appwrite:
        specifier: workspace:*
        version: link:../../packages/adapter-appwrite
      svelte:
        specifier: ^4.2.7
        version: 4.2.20
      svelte-check:
        specifier: ^3.6.0
        version: 3.8.6(postcss-load-config@3.1.4(postcss@8.5.6))(postcss@8.5.6)(svelte@4.2.20)
      tslib:
        specifier: ^2.4.1
        version: 2.8.1
      typescript:
        specifier: ^5.0.0
        version: 5.8.3
      vite:
<<<<<<< HEAD
        specifier: ^5.0.13
        version: 5.1.3(@types/node@20.11.17)
=======
        specifier: ^5.0.3
        version: 5.4.19(@types/node@24.0.11)
>>>>>>> 19e195bc

  examples/electron:
    devDependencies:
      '@fontsource/fira-mono':
        specifier: ^5.2.6
        version: 5.2.6
      '@neoconfetti/svelte':
        specifier: ^2.2.2
        version: 2.2.2(svelte@5.35.4)
      '@sveltejs/kit':
        specifier: ^2.22.2
        version: 2.22.2(@sveltejs/vite-plugin-svelte@5.1.0(svelte@5.35.4)(vite@6.3.5(@types/node@24.0.11)))(svelte@5.35.4)(vite@6.3.5(@types/node@24.0.11))
      '@sveltejs/vite-plugin-svelte':
        specifier: ^5.1.0
        version: 5.1.0(svelte@5.35.4)(vite@6.3.5(@types/node@24.0.11))
      '@types/eslint':
        specifier: 9.6.1
        version: 9.6.1
      '@types/node':
        specifier: ^24.0.11
        version: 24.0.11
      '@typescript-eslint/eslint-plugin':
        specifier: ^8.35.1
        version: 8.36.0(@typescript-eslint/parser@8.36.0(eslint@9.30.1)(typescript@5.8.3))(eslint@9.30.1)(typescript@5.8.3)
      '@typescript-eslint/parser':
        specifier: ^8.35.1
        version: 8.36.0(eslint@9.30.1)(typescript@5.8.3)
      adapter-electron:
        specifier: workspace:*
        version: link:../../packages/adapter-electron
      concurrently:
        specifier: ^9.2.0
        version: 9.2.0
      cross-env:
        specifier: ^7.0.3
        version: 7.0.3
      dotenv:
        specifier: ^17.0.1
        version: 17.1.0
      electron:
        specifier: ^37.2.0
        version: 37.2.0
      electron-builder:
        specifier: ^26.0.12
        version: 26.0.12(electron-builder-squirrel-windows@26.0.12)
      electron-is-dev:
        specifier: ^3.0.1
        version: 3.0.1
      electron-log:
        specifier: ^5.4.1
        version: 5.4.1
      electron-util:
        specifier: ^0.18.1
        version: 0.18.1
      esbuild:
        specifier: ^0.25.0
        version: 0.25.6
      eslint:
        specifier: ^9.30.1
        version: 9.30.1
      eslint-config-prettier:
        specifier: ^10.1.5
        version: 10.1.5(eslint@9.30.1)
      eslint-plugin-svelte:
        specifier: ^3.10.1
        version: 3.10.1(eslint@9.30.1)(svelte@5.35.4)
      nodemon:
        specifier: ^3.1.10
        version: 3.1.10
      polka:
        specifier: ^0.5.2
        version: 0.5.2
      prettier:
        specifier: ^3.6.2
        version: 3.6.2
      prettier-plugin-svelte:
        specifier: ^3.4.0
        version: 3.4.0(prettier@3.6.2)(svelte@5.35.4)
      svelte:
        specifier: ^5.35.1
        version: 5.35.4
      svelte-check:
        specifier: ^4.2.2
        version: 4.2.2(picomatch@4.0.2)(svelte@5.35.4)(typescript@5.8.3)
      tslib:
        specifier: ^2.8.1
        version: 2.8.1
      typescript:
        specifier: ^5.8.3
        version: 5.8.3
      vite:
<<<<<<< HEAD
        specifier: ^5.0.13
        version: 5.1.3(@types/node@20.11.17)
=======
        specifier: ^6.0.0
        version: 6.3.5(@types/node@24.0.11)
      wait-on:
        specifier: ^8.0.4
        version: 8.0.4
>>>>>>> 19e195bc

  packages/adapter-appwrite:
    dependencies:
      mime-types:
        specifier: ^2.1.35
        version: 2.1.35
    devDependencies:
      '@sveltejs/kit':
        specifier: ^2.0.0
<<<<<<< HEAD
        version: 2.0.0(@sveltejs/vite-plugin-svelte@3.0.0)(svelte@4.2.7)(vite@5.1.3)
=======
        version: 2.22.2(@sveltejs/vite-plugin-svelte@3.1.2(svelte@4.2.20)(vite@5.4.19(@types/node@20.19.5)))(svelte@4.2.20)(vite@5.4.19(@types/node@20.19.5))
>>>>>>> 19e195bc
      '@sveltejs/package':
        specifier: ^2.0.0
        version: 2.3.12(svelte@4.2.20)(typescript@5.8.3)
      '@sveltejs/vite-plugin-svelte':
        specifier: ^3.0.0
<<<<<<< HEAD
        version: 3.0.0(svelte@4.2.7)(vite@5.1.3)
=======
        version: 3.1.2(svelte@4.2.20)(vite@5.4.19(@types/node@20.19.5))
>>>>>>> 19e195bc
      '@types/mime-types':
        specifier: ^2.1.4
        version: 2.1.4
      '@types/node':
        specifier: ^20.11.17
        version: 20.19.5
      esbuild:
        specifier: ^0.20.0
        version: 0.20.2
      micro:
        specifier: ^9.3.4
        version: 9.4.1
      prettier:
        specifier: ^3.1.1
        version: 3.6.2
      prettier-plugin-svelte:
        specifier: ^3.1.2
        version: 3.4.0(prettier@3.6.2)(svelte@4.2.20)
      publint:
        specifier: ^0.1.9
        version: 0.1.16
      svelte:
        specifier: ^4.2.7
        version: 4.2.20
      svelte-check:
        specifier: ^3.6.0
        version: 3.8.6(postcss-load-config@3.1.4(postcss@8.5.6))(postcss@8.5.6)(svelte@4.2.20)
      tslib:
        specifier: ^2.4.1
        version: 2.8.1
      typescript:
        specifier: ^5.0.0
        version: 5.8.3
      vite:
<<<<<<< HEAD
        specifier: ^5.0.13
        version: 5.1.3(@types/node@20.11.17)
=======
        specifier: ^5.0.11
        version: 5.4.19(@types/node@20.19.5)
>>>>>>> 19e195bc

  packages/adapter-electron:
    dependencies:
      '@rollup/plugin-commonjs':
        specifier: ^28.0.6
        version: 28.0.6(rollup@4.45.1)
      '@rollup/plugin-json':
        specifier: ^6.1.0
        version: 6.1.0(rollup@4.45.1)
      '@rollup/plugin-node-resolve':
        specifier: ^16.0.1
        version: 16.0.1(rollup@4.45.1)
      '@rollup/plugin-typescript':
        specifier: ^12.1.4
        version: 12.1.4(rollup@4.45.1)(tslib@2.8.1)(typescript@5.8.3)
      cookie:
        specifier: ^0.6.0
        version: 0.6.0
      electron:
        specifier: ^28.0.0
        version: 28.3.3
      electron-is-dev:
        specifier: ^3.0.1
        version: 3.0.1
      rollup:
        specifier: ^4.45.1
        version: 4.45.1
      set-cookie-parser:
        specifier: ^2.6.0
        version: 2.7.1
    devDependencies:
<<<<<<< HEAD
      '@sveltejs/adapter-node':
        specifier: ^4.0.1
        version: 4.0.1(@sveltejs/kit@2.5.0)
      '@sveltejs/kit':
        specifier: ^2.4.0
        version: 2.5.0(@sveltejs/vite-plugin-svelte@3.0.0)(svelte@4.2.7)(vite@5.1.3)
      '@sveltejs/package':
        specifier: ^2.0.0
        version: 2.0.0(svelte@4.2.7)(typescript@5.3.3)
      '@sveltejs/vite-plugin-svelte':
        specifier: ^3.0.0
        version: 3.0.0(svelte@4.2.7)(vite@5.1.3)
=======
>>>>>>> 19e195bc
      '@types/node':
        specifier: ^20.0.0
        version: 20.19.5
      '@types/set-cookie-parser':
        specifier: ^2.4.0
        version: 2.4.10
      '@vitest/coverage-v8':
        specifier: ^1.0.0
        version: 1.6.1(vitest@1.6.1(@types/node@20.19.5))
      typescript:
        specifier: ^5.0.0
<<<<<<< HEAD
        version: 5.3.3
      vite:
        specifier: ^5.0.13
        version: 5.1.3(@types/node@20.11.17)
=======
        version: 5.8.3
      vitest:
        specifier: ^1.0.0
        version: 1.6.1(@types/node@20.19.5)
>>>>>>> 19e195bc

  packages/config-eslint:
    dependencies:
      '@typescript-eslint/eslint-plugin':
        specifier: ^6.17.0
        version: 6.21.0(@typescript-eslint/parser@6.21.0(eslint@9.30.1)(typescript@5.8.3))(eslint@9.30.1)(typescript@5.8.3)
      '@typescript-eslint/parser':
        specifier: ^6.17.0
        version: 6.21.0(eslint@9.30.1)(typescript@5.8.3)
      eslint-config-prettier:
        specifier: ^9.1.0
        version: 9.1.0(eslint@9.30.1)
      eslint-config-turbo:
        specifier: ^1.11.3
        version: 1.13.4(eslint@9.30.1)
      eslint-plugin-svelte:
        specifier: ^2.35.1
        version: 2.46.1(eslint@9.30.1)(svelte@5.35.4)

packages:

  7zip-bin@5.2.0:
    resolution: {integrity: sha512-ukTPVhqG4jNzMro2qA9HSCSSVJN3aN7tlb+hfqYCt3ER0yWroeA2VR38MNrOHLQ/cVj+DaIMad0kFCtWWowh/A==}

  '@ampproject/remapping@2.3.0':
    resolution: {integrity: sha512-30iZtAPgz+LTIYoeivqYo853f02jBYSd5uGnGpkFV0M3xOt9aN73erkgYAmZU43x4VfqcnLxW9Kpg3R5LC4YYw==}
    engines: {node: '>=6.0.0'}

  '@arr/every@1.0.1':
    resolution: {integrity: sha512-UQFQ6SgyJ6LX42W8rHCs8KVc0JS0tzVL9ct4XYedJukskYVWTo49tNiMEK9C2HTyarbNiT/RVIRSY82vH+6sTg==}
    engines: {node: '>=4'}

  '@babel/helper-string-parser@7.27.1':
    resolution: {integrity: sha512-qMlSxKbpRlAridDExk92nSobyDdpPijUq2DW6oDnUqd0iOGxmQjyqhMIihI9+zv4LPyZdRje2cavWPbCbWm3eA==}
    engines: {node: '>=6.9.0'}

  '@babel/helper-validator-identifier@7.27.1':
    resolution: {integrity: sha512-D2hP9eA+Sqx1kBZgzxZh0y1trbuU+JoDkiEwqhQ36nodYqJwyEIhPSdMNd7lOm/4io72luTPWH20Yda0xOuUow==}
    engines: {node: '>=6.9.0'}

  '@babel/parser@7.28.0':
    resolution: {integrity: sha512-jVZGvOxOuNSsuQuLRTh13nU0AogFlw32w/MT+LV6D3sP5WdbW61E77RnkbaO2dUvmPAYrBDJXGn5gGS6tH4j8g==}
    engines: {node: '>=6.0.0'}
    hasBin: true

  '@babel/runtime@7.27.6':
    resolution: {integrity: sha512-vbavdySgbTTrmFE+EsiqUTzlOr5bzlnJtUv9PynGCAKvfQqjIXbvFdumPM/GxMDfyuGMJaJAU6TO4zc1Jf1i8Q==}
    engines: {node: '>=6.9.0'}

  '@babel/types@7.28.1':
    resolution: {integrity: sha512-x0LvFTekgSX+83TI28Y9wYPUfzrnl2aT5+5QLnO6v7mSJYtEEevuDRN0F0uSHRk1G1IWZC43o00Y0xDDrpBGPQ==}
    engines: {node: '>=6.9.0'}

  '@bcoe/v8-coverage@0.2.3':
    resolution: {integrity: sha512-0hYQ8SB4Db5zvZB4axdMHGwEaQjkZzFjQiN9LVYvIFB2nSUHW9tYpxWriPrWDASIxiaXax83REcLxuSdnGPZtw==}

  '@changesets/apply-release-plan@7.0.12':
    resolution: {integrity: sha512-EaET7As5CeuhTzvXTQCRZeBUcisoYPDDcXvgTE/2jmmypKp0RC7LxKj/yzqeh/1qFTZI7oDGFcL1PHRuQuketQ==}

  '@changesets/assemble-release-plan@6.0.9':
    resolution: {integrity: sha512-tPgeeqCHIwNo8sypKlS3gOPmsS3wP0zHt67JDuL20P4QcXiw/O4Hl7oXiuLnP9yg+rXLQ2sScdV1Kkzde61iSQ==}

  '@changesets/changelog-git@0.2.1':
    resolution: {integrity: sha512-x/xEleCFLH28c3bQeQIyeZf8lFXyDFVn1SgcBiR2Tw/r4IAWlk1fzxCEZ6NxQAjF2Nwtczoen3OA2qR+UawQ8Q==}

  '@changesets/cli@2.29.5':
    resolution: {integrity: sha512-0j0cPq3fgxt2dPdFsg4XvO+6L66RC0pZybT9F4dG5TBrLA3jA/1pNkdTXH9IBBVHkgsKrNKenI3n1mPyPlIydg==}
    hasBin: true

  '@changesets/config@3.1.1':
    resolution: {integrity: sha512-bd+3Ap2TKXxljCggI0mKPfzCQKeV/TU4yO2h2C6vAihIo8tzseAn2e7klSuiyYYXvgu53zMN1OeYMIQkaQoWnA==}

  '@changesets/errors@0.2.0':
    resolution: {integrity: sha512-6BLOQUscTpZeGljvyQXlWOItQyU71kCdGz7Pi8H8zdw6BI0g3m43iL4xKUVPWtG+qrrL9DTjpdn8eYuCQSRpow==}

  '@changesets/get-dependents-graph@2.1.3':
    resolution: {integrity: sha512-gphr+v0mv2I3Oxt19VdWRRUxq3sseyUpX9DaHpTUmLj92Y10AGy+XOtV+kbM6L/fDcpx7/ISDFK6T8A/P3lOdQ==}

  '@changesets/get-release-plan@4.0.13':
    resolution: {integrity: sha512-DWG1pus72FcNeXkM12tx+xtExyH/c9I1z+2aXlObH3i9YA7+WZEVaiHzHl03thpvAgWTRaH64MpfHxozfF7Dvg==}

  '@changesets/get-version-range-type@0.4.0':
    resolution: {integrity: sha512-hwawtob9DryoGTpixy1D3ZXbGgJu1Rhr+ySH2PvTLHvkZuQ7sRT4oQwMh0hbqZH1weAooedEjRsbrWcGLCeyVQ==}

  '@changesets/git@3.0.4':
    resolution: {integrity: sha512-BXANzRFkX+XcC1q/d27NKvlJ1yf7PSAgi8JG6dt8EfbHFHi4neau7mufcSca5zRhwOL8j9s6EqsxmT+s+/E6Sw==}

  '@changesets/logger@0.1.1':
    resolution: {integrity: sha512-OQtR36ZlnuTxKqoW4Sv6x5YIhOmClRd5pWsjZsddYxpWs517R0HkyiefQPIytCVh4ZcC5x9XaG8KTdd5iRQUfg==}

  '@changesets/parse@0.4.1':
    resolution: {integrity: sha512-iwksMs5Bf/wUItfcg+OXrEpravm5rEd9Bf4oyIPL4kVTmJQ7PNDSd6MDYkpSJR1pn7tz/k8Zf2DhTCqX08Ou+Q==}

  '@changesets/pre@2.0.2':
    resolution: {integrity: sha512-HaL/gEyFVvkf9KFg6484wR9s0qjAXlZ8qWPDkTyKF6+zqjBe/I2mygg3MbpZ++hdi0ToqNUF8cjj7fBy0dg8Ug==}

  '@changesets/read@0.6.5':
    resolution: {integrity: sha512-UPzNGhsSjHD3Veb0xO/MwvasGe8eMyNrR/sT9gR8Q3DhOQZirgKhhXv/8hVsI0QpPjR004Z9iFxoJU6in3uGMg==}

  '@changesets/should-skip-package@0.1.2':
    resolution: {integrity: sha512-qAK/WrqWLNCP22UDdBTMPH5f41elVDlsNyat180A33dWxuUDyNpg6fPi/FyTZwRriVjg0L8gnjJn2F9XAoF0qw==}

  '@changesets/types@4.1.0':
    resolution: {integrity: sha512-LDQvVDv5Kb50ny2s25Fhm3d9QSZimsoUGBsUioj6MC3qbMUCuC8GPIvk/M6IvXx3lYhAs0lwWUQLb+VIEUCECw==}

  '@changesets/types@6.1.0':
    resolution: {integrity: sha512-rKQcJ+o1nKNgeoYRHKOS07tAMNd3YSN0uHaJOZYjBAgxfV7TUE7JE+z4BzZdQwb5hKaYbayKN5KrYV7ODb2rAA==}

  '@changesets/write@0.4.0':
    resolution: {integrity: sha512-CdTLvIOPiCNuH71pyDu3rA+Q0n65cmAbXnwWH84rKGiFumFzkmHNT8KHTMEchcxN+Kl8I54xGUhJ7l3E7X396Q==}

  '@develar/schema-utils@2.6.5':
    resolution: {integrity: sha512-0cp4PsWQ/9avqTVMCtZ+GirikIA36ikvjtHweU4/j8yLtgObI0+JUPhYFScgwlteveGB1rt3Cm8UhN04XayDig==}
    engines: {node: '>= 8.9.0'}

  '@electron/asar@3.2.18':
    resolution: {integrity: sha512-2XyvMe3N3Nrs8cV39IKELRHTYUWFKrmqqSY1U+GMlc0jvqjIVnoxhNd2H4JolWQncbJi1DCvb5TNxZuI2fEjWg==}
    engines: {node: '>=10.12.0'}
    hasBin: true

  '@electron/asar@3.4.1':
    resolution: {integrity: sha512-i4/rNPRS84t0vSRa2HorerGRXWyF4vThfHesw0dmcWHp+cspK743UanA0suA5Q5y8kzY2y6YKrvbIUn69BCAiA==}
    engines: {node: '>=10.12.0'}
    hasBin: true

  '@electron/fuses@1.8.0':
    resolution: {integrity: sha512-zx0EIq78WlY/lBb1uXlziZmDZI4ubcCXIMJ4uGjXzZW0nS19TjSPeXPAjzzTmKQlJUZm0SbmZhPKP7tuQ1SsEw==}
    hasBin: true

  '@electron/get@2.0.3':
    resolution: {integrity: sha512-Qkzpg2s9GnVV2I2BjRksUi43U5e6+zaQMcjoJy0C+C5oxaKl+fmckGDQFtRpZpZV0NQekuZZ+tGz7EA9TVnQtQ==}
    engines: {node: '>=12'}

  '@electron/node-gyp@https://codeload.github.com/electron/node-gyp/tar.gz/06b29aafb7708acef8b3669835c8a7857ebc92d2':
    resolution: {tarball: https://codeload.github.com/electron/node-gyp/tar.gz/06b29aafb7708acef8b3669835c8a7857ebc92d2}
    version: 10.2.0-electron.1
    engines: {node: '>=12.13.0'}
    hasBin: true

  '@electron/notarize@2.5.0':
    resolution: {integrity: sha512-jNT8nwH1f9X5GEITXaQ8IF/KdskvIkOFfB2CvwumsveVidzpSc+mvhhTMdAGSYF3O+Nq49lJ7y+ssODRXu06+A==}
    engines: {node: '>= 10.0.0'}

  '@electron/osx-sign@1.3.1':
    resolution: {integrity: sha512-BAfviURMHpmb1Yb50YbCxnOY0wfwaLXH5KJ4+80zS0gUkzDX3ec23naTlEqKsN+PwYn+a1cCzM7BJ4Wcd3sGzw==}
    engines: {node: '>=12.0.0'}
    hasBin: true

  '@electron/rebuild@3.7.0':
    resolution: {integrity: sha512-VW++CNSlZwMYP7MyXEbrKjpzEwhB5kDNbzGtiPEjwYysqyTCF+YbNJ210Dj3AjWsGSV4iEEwNkmJN9yGZmVvmw==}
    engines: {node: '>=12.13.0'}
    hasBin: true

  '@electron/universal@2.0.1':
    resolution: {integrity: sha512-fKpv9kg4SPmt+hY7SVBnIYULE9QJl8L3sCfcBsnqbJwwBwAeTLokJ9TRt9y7bK0JAzIW2y78TVVjvnQEms/yyA==}
    engines: {node: '>=16.4'}

  '@electron/windows-sign@1.2.2':
    resolution: {integrity: sha512-dfZeox66AvdPtb2lD8OsIIQh12Tp0GNCRUDfBHIKGpbmopZto2/A8nSpYYLoedPIHpqkeblZ/k8OV0Gy7PYuyQ==}
    engines: {node: '>=14.14'}
    hasBin: true

  '@esbuild/aix-ppc64@0.20.2':
    resolution: {integrity: sha512-D+EBOJHXdNZcLJRBkhENNG8Wji2kgc9AZ9KiPr1JuZjsNtyHzrsfLRrY0tk2H2aoFu6RANO1y1iPPUCDYWkb5g==}
    engines: {node: '>=12'}
    cpu: [ppc64]
    os: [aix]

  '@esbuild/aix-ppc64@0.21.5':
    resolution: {integrity: sha512-1SDgH6ZSPTlggy1yI6+Dbkiz8xzpHJEVAlF/AM1tHPLsf5STom9rwtjE4hKAF20FfXXNTFqEYXyJNWh1GiZedQ==}
    engines: {node: '>=12'}
    cpu: [ppc64]
    os: [aix]

  '@esbuild/aix-ppc64@0.25.6':
    resolution: {integrity: sha512-ShbM/3XxwuxjFiuVBHA+d3j5dyac0aEVVq1oluIDf71hUw0aRF59dV/efUsIwFnR6m8JNM2FjZOzmaZ8yG61kw==}
    engines: {node: '>=18'}
    cpu: [ppc64]
    os: [aix]

  '@esbuild/android-arm64@0.20.2':
    resolution: {integrity: sha512-mRzjLacRtl/tWU0SvD8lUEwb61yP9cqQo6noDZP/O8VkwafSYwZ4yWy24kan8jE/IMERpYncRt2dw438LP3Xmg==}
    engines: {node: '>=12'}
    cpu: [arm64]
    os: [android]

  '@esbuild/android-arm64@0.21.5':
    resolution: {integrity: sha512-c0uX9VAUBQ7dTDCjq+wdyGLowMdtR/GoC2U5IYk/7D1H1JYC0qseD7+11iMP2mRLN9RcCMRcjC4YMclCzGwS/A==}
    engines: {node: '>=12'}
    cpu: [arm64]
    os: [android]

  '@esbuild/android-arm64@0.25.6':
    resolution: {integrity: sha512-hd5zdUarsK6strW+3Wxi5qWws+rJhCCbMiC9QZyzoxfk5uHRIE8T287giQxzVpEvCwuJ9Qjg6bEjcRJcgfLqoA==}
    engines: {node: '>=18'}
    cpu: [arm64]
    os: [android]

  '@esbuild/android-arm@0.20.2':
    resolution: {integrity: sha512-t98Ra6pw2VaDhqNWO2Oph2LXbz/EJcnLmKLGBJwEwXX/JAN83Fym1rU8l0JUWK6HkIbWONCSSatf4sf2NBRx/w==}
    engines: {node: '>=12'}
    cpu: [arm]
    os: [android]

  '@esbuild/android-arm@0.21.5':
    resolution: {integrity: sha512-vCPvzSjpPHEi1siZdlvAlsPxXl7WbOVUBBAowWug4rJHb68Ox8KualB+1ocNvT5fjv6wpkX6o/iEpbDrf68zcg==}
    engines: {node: '>=12'}
    cpu: [arm]
    os: [android]

  '@esbuild/android-arm@0.25.6':
    resolution: {integrity: sha512-S8ToEOVfg++AU/bHwdksHNnyLyVM+eMVAOf6yRKFitnwnbwwPNqKr3srzFRe7nzV69RQKb5DgchIX5pt3L53xg==}
    engines: {node: '>=18'}
    cpu: [arm]
    os: [android]

  '@esbuild/android-x64@0.20.2':
    resolution: {integrity: sha512-btzExgV+/lMGDDa194CcUQm53ncxzeBrWJcncOBxuC6ndBkKxnHdFJn86mCIgTELsooUmwUm9FkhSp5HYu00Rg==}
    engines: {node: '>=12'}
    cpu: [x64]
    os: [android]

  '@esbuild/android-x64@0.21.5':
    resolution: {integrity: sha512-D7aPRUUNHRBwHxzxRvp856rjUHRFW1SdQATKXH2hqA0kAZb1hKmi02OpYRacl0TxIGz/ZmXWlbZgjwWYaCakTA==}
    engines: {node: '>=12'}
    cpu: [x64]
    os: [android]

  '@esbuild/android-x64@0.25.6':
    resolution: {integrity: sha512-0Z7KpHSr3VBIO9A/1wcT3NTy7EB4oNC4upJ5ye3R7taCc2GUdeynSLArnon5G8scPwaU866d3H4BCrE5xLW25A==}
    engines: {node: '>=18'}
    cpu: [x64]
    os: [android]

  '@esbuild/darwin-arm64@0.20.2':
    resolution: {integrity: sha512-4J6IRT+10J3aJH3l1yzEg9y3wkTDgDk7TSDFX+wKFiWjqWp/iCfLIYzGyasx9l0SAFPT1HwSCR+0w/h1ES/MjA==}
    engines: {node: '>=12'}
    cpu: [arm64]
    os: [darwin]

  '@esbuild/darwin-arm64@0.21.5':
    resolution: {integrity: sha512-DwqXqZyuk5AiWWf3UfLiRDJ5EDd49zg6O9wclZ7kUMv2WRFr4HKjXp/5t8JZ11QbQfUS6/cRCKGwYhtNAY88kQ==}
    engines: {node: '>=12'}
    cpu: [arm64]
    os: [darwin]

  '@esbuild/darwin-arm64@0.25.6':
    resolution: {integrity: sha512-FFCssz3XBavjxcFxKsGy2DYK5VSvJqa6y5HXljKzhRZ87LvEi13brPrf/wdyl/BbpbMKJNOr1Sd0jtW4Ge1pAA==}
    engines: {node: '>=18'}
    cpu: [arm64]
    os: [darwin]

  '@esbuild/darwin-x64@0.20.2':
    resolution: {integrity: sha512-tBcXp9KNphnNH0dfhv8KYkZhjc+H3XBkF5DKtswJblV7KlT9EI2+jeA8DgBjp908WEuYll6pF+UStUCfEpdysA==}
    engines: {node: '>=12'}
    cpu: [x64]
    os: [darwin]

  '@esbuild/darwin-x64@0.21.5':
    resolution: {integrity: sha512-se/JjF8NlmKVG4kNIuyWMV/22ZaerB+qaSi5MdrXtd6R08kvs2qCN4C09miupktDitvh8jRFflwGFBQcxZRjbw==}
    engines: {node: '>=12'}
    cpu: [x64]
    os: [darwin]

  '@esbuild/darwin-x64@0.25.6':
    resolution: {integrity: sha512-GfXs5kry/TkGM2vKqK2oyiLFygJRqKVhawu3+DOCk7OxLy/6jYkWXhlHwOoTb0WqGnWGAS7sooxbZowy+pK9Yg==}
    engines: {node: '>=18'}
    cpu: [x64]
    os: [darwin]

  '@esbuild/freebsd-arm64@0.20.2':
    resolution: {integrity: sha512-d3qI41G4SuLiCGCFGUrKsSeTXyWG6yem1KcGZVS+3FYlYhtNoNgYrWcvkOoaqMhwXSMrZRl69ArHsGJ9mYdbbw==}
    engines: {node: '>=12'}
    cpu: [arm64]
    os: [freebsd]

  '@esbuild/freebsd-arm64@0.21.5':
    resolution: {integrity: sha512-5JcRxxRDUJLX8JXp/wcBCy3pENnCgBR9bN6JsY4OmhfUtIHe3ZW0mawA7+RDAcMLrMIZaf03NlQiX9DGyB8h4g==}
    engines: {node: '>=12'}
    cpu: [arm64]
    os: [freebsd]

  '@esbuild/freebsd-arm64@0.25.6':
    resolution: {integrity: sha512-aoLF2c3OvDn2XDTRvn8hN6DRzVVpDlj2B/F66clWd/FHLiHaG3aVZjxQX2DYphA5y/evbdGvC6Us13tvyt4pWg==}
    engines: {node: '>=18'}
    cpu: [arm64]
    os: [freebsd]

  '@esbuild/freebsd-x64@0.20.2':
    resolution: {integrity: sha512-d+DipyvHRuqEeM5zDivKV1KuXn9WeRX6vqSqIDgwIfPQtwMP4jaDsQsDncjTDDsExT4lR/91OLjRo8bmC1e+Cw==}
    engines: {node: '>=12'}
    cpu: [x64]
    os: [freebsd]

  '@esbuild/freebsd-x64@0.21.5':
    resolution: {integrity: sha512-J95kNBj1zkbMXtHVH29bBriQygMXqoVQOQYA+ISs0/2l3T9/kj42ow2mpqerRBxDJnmkUDCaQT/dfNXWX/ZZCQ==}
    engines: {node: '>=12'}
    cpu: [x64]
    os: [freebsd]

  '@esbuild/freebsd-x64@0.25.6':
    resolution: {integrity: sha512-2SkqTjTSo2dYi/jzFbU9Plt1vk0+nNg8YC8rOXXea+iA3hfNJWebKYPs3xnOUf9+ZWhKAaxnQNUf2X9LOpeiMQ==}
    engines: {node: '>=18'}
    cpu: [x64]
    os: [freebsd]

  '@esbuild/linux-arm64@0.20.2':
    resolution: {integrity: sha512-9pb6rBjGvTFNira2FLIWqDk/uaf42sSyLE8j1rnUpuzsODBq7FvpwHYZxQ/It/8b+QOS1RYfqgGFNLRI+qlq2A==}
    engines: {node: '>=12'}
    cpu: [arm64]
    os: [linux]

  '@esbuild/linux-arm64@0.21.5':
    resolution: {integrity: sha512-ibKvmyYzKsBeX8d8I7MH/TMfWDXBF3db4qM6sy+7re0YXya+K1cem3on9XgdT2EQGMu4hQyZhan7TeQ8XkGp4Q==}
    engines: {node: '>=12'}
    cpu: [arm64]
    os: [linux]

  '@esbuild/linux-arm64@0.25.6':
    resolution: {integrity: sha512-b967hU0gqKd9Drsh/UuAm21Khpoh6mPBSgz8mKRq4P5mVK8bpA+hQzmm/ZwGVULSNBzKdZPQBRT3+WuVavcWsQ==}
    engines: {node: '>=18'}
    cpu: [arm64]
    os: [linux]

  '@esbuild/linux-arm@0.20.2':
    resolution: {integrity: sha512-VhLPeR8HTMPccbuWWcEUD1Az68TqaTYyj6nfE4QByZIQEQVWBB8vup8PpR7y1QHL3CpcF6xd5WVBU/+SBEvGTg==}
    engines: {node: '>=12'}
    cpu: [arm]
    os: [linux]

  '@esbuild/linux-arm@0.21.5':
    resolution: {integrity: sha512-bPb5AHZtbeNGjCKVZ9UGqGwo8EUu4cLq68E95A53KlxAPRmUyYv2D6F0uUI65XisGOL1hBP5mTronbgo+0bFcA==}
    engines: {node: '>=12'}
    cpu: [arm]
    os: [linux]

  '@esbuild/linux-arm@0.25.6':
    resolution: {integrity: sha512-SZHQlzvqv4Du5PrKE2faN0qlbsaW/3QQfUUc6yO2EjFcA83xnwm91UbEEVx4ApZ9Z5oG8Bxz4qPE+HFwtVcfyw==}
    engines: {node: '>=18'}
    cpu: [arm]
    os: [linux]

  '@esbuild/linux-ia32@0.20.2':
    resolution: {integrity: sha512-o10utieEkNPFDZFQm9CoP7Tvb33UutoJqg3qKf1PWVeeJhJw0Q347PxMvBgVVFgouYLGIhFYG0UGdBumROyiig==}
    engines: {node: '>=12'}
    cpu: [ia32]
    os: [linux]

  '@esbuild/linux-ia32@0.21.5':
    resolution: {integrity: sha512-YvjXDqLRqPDl2dvRODYmmhz4rPeVKYvppfGYKSNGdyZkA01046pLWyRKKI3ax8fbJoK5QbxblURkwK/MWY18Tg==}
    engines: {node: '>=12'}
    cpu: [ia32]
    os: [linux]

  '@esbuild/linux-ia32@0.25.6':
    resolution: {integrity: sha512-aHWdQ2AAltRkLPOsKdi3xv0mZ8fUGPdlKEjIEhxCPm5yKEThcUjHpWB1idN74lfXGnZ5SULQSgtr5Qos5B0bPw==}
    engines: {node: '>=18'}
    cpu: [ia32]
    os: [linux]

  '@esbuild/linux-loong64@0.20.2':
    resolution: {integrity: sha512-PR7sp6R/UC4CFVomVINKJ80pMFlfDfMQMYynX7t1tNTeivQ6XdX5r2XovMmha/VjR1YN/HgHWsVcTRIMkymrgQ==}
    engines: {node: '>=12'}
    cpu: [loong64]
    os: [linux]

  '@esbuild/linux-loong64@0.21.5':
    resolution: {integrity: sha512-uHf1BmMG8qEvzdrzAqg2SIG/02+4/DHB6a9Kbya0XDvwDEKCoC8ZRWI5JJvNdUjtciBGFQ5PuBlpEOXQj+JQSg==}
    engines: {node: '>=12'}
    cpu: [loong64]
    os: [linux]

  '@esbuild/linux-loong64@0.25.6':
    resolution: {integrity: sha512-VgKCsHdXRSQ7E1+QXGdRPlQ/e08bN6WMQb27/TMfV+vPjjTImuT9PmLXupRlC90S1JeNNW5lzkAEO/McKeJ2yg==}
    engines: {node: '>=18'}
    cpu: [loong64]
    os: [linux]

  '@esbuild/linux-mips64el@0.20.2':
    resolution: {integrity: sha512-4BlTqeutE/KnOiTG5Y6Sb/Hw6hsBOZapOVF6njAESHInhlQAghVVZL1ZpIctBOoTFbQyGW+LsVYZ8lSSB3wkjA==}
    engines: {node: '>=12'}
    cpu: [mips64el]
    os: [linux]

  '@esbuild/linux-mips64el@0.21.5':
    resolution: {integrity: sha512-IajOmO+KJK23bj52dFSNCMsz1QP1DqM6cwLUv3W1QwyxkyIWecfafnI555fvSGqEKwjMXVLokcV5ygHW5b3Jbg==}
    engines: {node: '>=12'}
    cpu: [mips64el]
    os: [linux]

  '@esbuild/linux-mips64el@0.25.6':
    resolution: {integrity: sha512-WViNlpivRKT9/py3kCmkHnn44GkGXVdXfdc4drNmRl15zVQ2+D2uFwdlGh6IuK5AAnGTo2qPB1Djppj+t78rzw==}
    engines: {node: '>=18'}
    cpu: [mips64el]
    os: [linux]

  '@esbuild/linux-ppc64@0.20.2':
    resolution: {integrity: sha512-rD3KsaDprDcfajSKdn25ooz5J5/fWBylaaXkuotBDGnMnDP1Uv5DLAN/45qfnf3JDYyJv/ytGHQaziHUdyzaAg==}
    engines: {node: '>=12'}
    cpu: [ppc64]
    os: [linux]

  '@esbuild/linux-ppc64@0.21.5':
    resolution: {integrity: sha512-1hHV/Z4OEfMwpLO8rp7CvlhBDnjsC3CttJXIhBi+5Aj5r+MBvy4egg7wCbe//hSsT+RvDAG7s81tAvpL2XAE4w==}
    engines: {node: '>=12'}
    cpu: [ppc64]
    os: [linux]

  '@esbuild/linux-ppc64@0.25.6':
    resolution: {integrity: sha512-wyYKZ9NTdmAMb5730I38lBqVu6cKl4ZfYXIs31Baf8aoOtB4xSGi3THmDYt4BTFHk7/EcVixkOV2uZfwU3Q2Jw==}
    engines: {node: '>=18'}
    cpu: [ppc64]
    os: [linux]

  '@esbuild/linux-riscv64@0.20.2':
    resolution: {integrity: sha512-snwmBKacKmwTMmhLlz/3aH1Q9T8v45bKYGE3j26TsaOVtjIag4wLfWSiZykXzXuE1kbCE+zJRmwp+ZbIHinnVg==}
    engines: {node: '>=12'}
    cpu: [riscv64]
    os: [linux]

  '@esbuild/linux-riscv64@0.21.5':
    resolution: {integrity: sha512-2HdXDMd9GMgTGrPWnJzP2ALSokE/0O5HhTUvWIbD3YdjME8JwvSCnNGBnTThKGEB91OZhzrJ4qIIxk/SBmyDDA==}
    engines: {node: '>=12'}
    cpu: [riscv64]
    os: [linux]

  '@esbuild/linux-riscv64@0.25.6':
    resolution: {integrity: sha512-KZh7bAGGcrinEj4qzilJ4hqTY3Dg2U82c8bv+e1xqNqZCrCyc+TL9AUEn5WGKDzm3CfC5RODE/qc96OcbIe33w==}
    engines: {node: '>=18'}
    cpu: [riscv64]
    os: [linux]

  '@esbuild/linux-s390x@0.20.2':
    resolution: {integrity: sha512-wcWISOobRWNm3cezm5HOZcYz1sKoHLd8VL1dl309DiixxVFoFe/o8HnwuIwn6sXre88Nwj+VwZUvJf4AFxkyrQ==}
    engines: {node: '>=12'}
    cpu: [s390x]
    os: [linux]

  '@esbuild/linux-s390x@0.21.5':
    resolution: {integrity: sha512-zus5sxzqBJD3eXxwvjN1yQkRepANgxE9lgOW2qLnmr8ikMTphkjgXu1HR01K4FJg8h1kEEDAqDcZQtbrRnB41A==}
    engines: {node: '>=12'}
    cpu: [s390x]
    os: [linux]

  '@esbuild/linux-s390x@0.25.6':
    resolution: {integrity: sha512-9N1LsTwAuE9oj6lHMyyAM+ucxGiVnEqUdp4v7IaMmrwb06ZTEVCIs3oPPplVsnjPfyjmxwHxHMF8b6vzUVAUGw==}
    engines: {node: '>=18'}
    cpu: [s390x]
    os: [linux]

  '@esbuild/linux-x64@0.20.2':
    resolution: {integrity: sha512-1MdwI6OOTsfQfek8sLwgyjOXAu+wKhLEoaOLTjbijk6E2WONYpH9ZU2mNtR+lZ2B4uwr+usqGuVfFT9tMtGvGw==}
    engines: {node: '>=12'}
    cpu: [x64]
    os: [linux]

  '@esbuild/linux-x64@0.21.5':
    resolution: {integrity: sha512-1rYdTpyv03iycF1+BhzrzQJCdOuAOtaqHTWJZCWvijKD2N5Xu0TtVC8/+1faWqcP9iBCWOmjmhoH94dH82BxPQ==}
    engines: {node: '>=12'}
    cpu: [x64]
    os: [linux]

  '@esbuild/linux-x64@0.25.6':
    resolution: {integrity: sha512-A6bJB41b4lKFWRKNrWoP2LHsjVzNiaurf7wyj/XtFNTsnPuxwEBWHLty+ZE0dWBKuSK1fvKgrKaNjBS7qbFKig==}
    engines: {node: '>=18'}
    cpu: [x64]
    os: [linux]

  '@esbuild/netbsd-arm64@0.25.6':
    resolution: {integrity: sha512-IjA+DcwoVpjEvyxZddDqBY+uJ2Snc6duLpjmkXm/v4xuS3H+3FkLZlDm9ZsAbF9rsfP3zeA0/ArNDORZgrxR/Q==}
    engines: {node: '>=18'}
    cpu: [arm64]
    os: [netbsd]

  '@esbuild/netbsd-x64@0.20.2':
    resolution: {integrity: sha512-K8/DhBxcVQkzYc43yJXDSyjlFeHQJBiowJ0uVL6Tor3jGQfSGHNNJcWxNbOI8v5k82prYqzPuwkzHt3J1T1iZQ==}
    engines: {node: '>=12'}
    cpu: [x64]
    os: [netbsd]

  '@esbuild/netbsd-x64@0.21.5':
    resolution: {integrity: sha512-Woi2MXzXjMULccIwMnLciyZH4nCIMpWQAs049KEeMvOcNADVxo0UBIQPfSmxB3CWKedngg7sWZdLvLczpe0tLg==}
    engines: {node: '>=12'}
    cpu: [x64]
    os: [netbsd]

  '@esbuild/netbsd-x64@0.25.6':
    resolution: {integrity: sha512-dUXuZr5WenIDlMHdMkvDc1FAu4xdWixTCRgP7RQLBOkkGgwuuzaGSYcOpW4jFxzpzL1ejb8yF620UxAqnBrR9g==}
    engines: {node: '>=18'}
    cpu: [x64]
    os: [netbsd]

  '@esbuild/openbsd-arm64@0.25.6':
    resolution: {integrity: sha512-l8ZCvXP0tbTJ3iaqdNf3pjaOSd5ex/e6/omLIQCVBLmHTlfXW3zAxQ4fnDmPLOB1x9xrcSi/xtCWFwCZRIaEwg==}
    engines: {node: '>=18'}
    cpu: [arm64]
    os: [openbsd]

  '@esbuild/openbsd-x64@0.20.2':
    resolution: {integrity: sha512-eMpKlV0SThJmmJgiVyN9jTPJ2VBPquf6Kt/nAoo6DgHAoN57K15ZghiHaMvqjCye/uU4X5u3YSMgVBI1h3vKrQ==}
    engines: {node: '>=12'}
    cpu: [x64]
    os: [openbsd]

  '@esbuild/openbsd-x64@0.21.5':
    resolution: {integrity: sha512-HLNNw99xsvx12lFBUwoT8EVCsSvRNDVxNpjZ7bPn947b8gJPzeHWyNVhFsaerc0n3TsbOINvRP2byTZ5LKezow==}
    engines: {node: '>=12'}
    cpu: [x64]
    os: [openbsd]

  '@esbuild/openbsd-x64@0.25.6':
    resolution: {integrity: sha512-hKrmDa0aOFOr71KQ/19JC7az1P0GWtCN1t2ahYAf4O007DHZt/dW8ym5+CUdJhQ/qkZmI1HAF8KkJbEFtCL7gw==}
    engines: {node: '>=18'}
    cpu: [x64]
    os: [openbsd]

  '@esbuild/openharmony-arm64@0.25.6':
    resolution: {integrity: sha512-+SqBcAWoB1fYKmpWoQP4pGtx+pUUC//RNYhFdbcSA16617cchuryuhOCRpPsjCblKukAckWsV+aQ3UKT/RMPcA==}
    engines: {node: '>=18'}
    cpu: [arm64]
    os: [openharmony]

  '@esbuild/sunos-x64@0.20.2':
    resolution: {integrity: sha512-2UyFtRC6cXLyejf/YEld4Hajo7UHILetzE1vsRcGL3earZEW77JxrFjH4Ez2qaTiEfMgAXxfAZCm1fvM/G/o8w==}
    engines: {node: '>=12'}
    cpu: [x64]
    os: [sunos]

  '@esbuild/sunos-x64@0.21.5':
    resolution: {integrity: sha512-6+gjmFpfy0BHU5Tpptkuh8+uw3mnrvgs+dSPQXQOv3ekbordwnzTVEb4qnIvQcYXq6gzkyTnoZ9dZG+D4garKg==}
    engines: {node: '>=12'}
    cpu: [x64]
    os: [sunos]

  '@esbuild/sunos-x64@0.25.6':
    resolution: {integrity: sha512-dyCGxv1/Br7MiSC42qinGL8KkG4kX0pEsdb0+TKhmJZgCUDBGmyo1/ArCjNGiOLiIAgdbWgmWgib4HoCi5t7kA==}
    engines: {node: '>=18'}
    cpu: [x64]
    os: [sunos]

  '@esbuild/win32-arm64@0.20.2':
    resolution: {integrity: sha512-GRibxoawM9ZCnDxnP3usoUDO9vUkpAxIIZ6GQI+IlVmr5kP3zUq+l17xELTHMWTWzjxa2guPNyrpq1GWmPvcGQ==}
    engines: {node: '>=12'}
    cpu: [arm64]
    os: [win32]

  '@esbuild/win32-arm64@0.21.5':
    resolution: {integrity: sha512-Z0gOTd75VvXqyq7nsl93zwahcTROgqvuAcYDUr+vOv8uHhNSKROyU961kgtCD1e95IqPKSQKH7tBTslnS3tA8A==}
    engines: {node: '>=12'}
    cpu: [arm64]
    os: [win32]

  '@esbuild/win32-arm64@0.25.6':
    resolution: {integrity: sha512-42QOgcZeZOvXfsCBJF5Afw73t4veOId//XD3i+/9gSkhSV6Gk3VPlWncctI+JcOyERv85FUo7RxuxGy+z8A43Q==}
    engines: {node: '>=18'}
    cpu: [arm64]
    os: [win32]

  '@esbuild/win32-ia32@0.20.2':
    resolution: {integrity: sha512-HfLOfn9YWmkSKRQqovpnITazdtquEW8/SoHW7pWpuEeguaZI4QnCRW6b+oZTztdBnZOS2hqJ6im/D5cPzBTTlQ==}
    engines: {node: '>=12'}
    cpu: [ia32]
    os: [win32]

  '@esbuild/win32-ia32@0.21.5':
    resolution: {integrity: sha512-SWXFF1CL2RVNMaVs+BBClwtfZSvDgtL//G/smwAc5oVK/UPu2Gu9tIaRgFmYFFKrmg3SyAjSrElf0TiJ1v8fYA==}
    engines: {node: '>=12'}
    cpu: [ia32]
    os: [win32]

  '@esbuild/win32-ia32@0.25.6':
    resolution: {integrity: sha512-4AWhgXmDuYN7rJI6ORB+uU9DHLq/erBbuMoAuB4VWJTu5KtCgcKYPynF0YI1VkBNuEfjNlLrFr9KZPJzrtLkrQ==}
    engines: {node: '>=18'}
    cpu: [ia32]
    os: [win32]

  '@esbuild/win32-x64@0.20.2':
    resolution: {integrity: sha512-N49X4lJX27+l9jbLKSqZ6bKNjzQvHaT8IIFUy+YIqmXQdjYCToGWwOItDrfby14c78aDd5NHQl29xingXfCdLQ==}
    engines: {node: '>=12'}
    cpu: [x64]
    os: [win32]

  '@esbuild/win32-x64@0.21.5':
    resolution: {integrity: sha512-tQd/1efJuzPC6rCFwEvLtci/xNFcTZknmXs98FYDfGE4wP9ClFV98nyKrzJKVPMhdDnjzLhdUyMX4PsQAPjwIw==}
    engines: {node: '>=12'}
    cpu: [x64]
    os: [win32]

  '@esbuild/win32-x64@0.25.6':
    resolution: {integrity: sha512-NgJPHHbEpLQgDH2MjQu90pzW/5vvXIZ7KOnPyNBm92A6WgZ/7b6fJyUBjoumLqeOQQGqY2QjQxRo97ah4Sj0cA==}
    engines: {node: '>=18'}
    cpu: [x64]
    os: [win32]

  '@eslint-community/eslint-utils@4.7.0':
    resolution: {integrity: sha512-dyybb3AcajC7uha6CvhdVRJqaKyn7w2YKqKyAN37NKYgZT36w+iRb0Dymmc5qEJ549c/S31cMMSFd75bteCpCw==}
    engines: {node: ^12.22.0 || ^14.17.0 || >=16.0.0}
    peerDependencies:
      eslint: ^6.0.0 || ^7.0.0 || >=8.0.0

  '@eslint-community/regexpp@4.12.1':
    resolution: {integrity: sha512-CCZCDJuduB9OUkFkY2IgppNZMi2lBQgD2qzwXkEia16cge2pijY/aXi96CJMquDMn3nJdlPV1A5KrJEXwfLNzQ==}
    engines: {node: ^12.0.0 || ^14.0.0 || >=16.0.0}

  '@eslint/config-array@0.21.0':
    resolution: {integrity: sha512-ENIdc4iLu0d93HeYirvKmrzshzofPw6VkZRKQGe9Nv46ZnWUzcF1xV01dcvEg/1wXUR61OmmlSfyeyO7EvjLxQ==}
    engines: {node: ^18.18.0 || ^20.9.0 || >=21.1.0}

  '@eslint/config-helpers@0.3.0':
    resolution: {integrity: sha512-ViuymvFmcJi04qdZeDc2whTHryouGcDlaxPqarTD0ZE10ISpxGUVZGZDx4w01upyIynL3iu6IXH2bS1NhclQMw==}
    engines: {node: ^18.18.0 || ^20.9.0 || >=21.1.0}

  '@eslint/core@0.14.0':
    resolution: {integrity: sha512-qIbV0/JZr7iSDjqAc60IqbLdsj9GDt16xQtWD+B78d/HAlvysGdZZ6rpJHGAc2T0FQx1X6thsSPdnoiGKdNtdg==}
    engines: {node: ^18.18.0 || ^20.9.0 || >=21.1.0}

  '@eslint/core@0.15.1':
    resolution: {integrity: sha512-bkOp+iumZCCbt1K1CmWf0R9pM5yKpDv+ZXtvSyQpudrI9kuFLp+bM2WOPXImuD/ceQuaa8f5pj93Y7zyECIGNA==}
    engines: {node: ^18.18.0 || ^20.9.0 || >=21.1.0}

  '@eslint/eslintrc@2.1.4':
    resolution: {integrity: sha512-269Z39MS6wVJtsoUl10L60WdkhJVdPG24Q4eZTH3nnF6lpvSShEK3wQjDX9JRWAUPvPh7COouPpU9IrqaZFvtQ==}
    engines: {node: ^12.22.0 || ^14.17.0 || >=16.0.0}

  '@eslint/eslintrc@3.3.1':
    resolution: {integrity: sha512-gtF186CXhIl1p4pJNGZw8Yc6RlshoePRvE0X91oPGb3vZ8pM3qOS9W9NGPat9LziaBV7XrJWGylNQXkGcnM3IQ==}
    engines: {node: ^18.18.0 || ^20.9.0 || >=21.1.0}

  '@eslint/js@8.57.1':
    resolution: {integrity: sha512-d9zaMRSTIKDLhctzH12MtXvJKSSUhaHcjV+2Z+GK+EEY7XKpP5yR4x+N3TAcHTcu963nIr+TMcCb4DBCYX1z6Q==}
    engines: {node: ^12.22.0 || ^14.17.0 || >=16.0.0}

  '@eslint/js@9.30.1':
    resolution: {integrity: sha512-zXhuECFlyep42KZUhWjfvsmXGX39W8K8LFb8AWXM9gSV9dQB+MrJGLKvW6Zw0Ggnbpw0VHTtrhFXYe3Gym18jg==}
    engines: {node: ^18.18.0 || ^20.9.0 || >=21.1.0}

  '@eslint/object-schema@2.1.6':
    resolution: {integrity: sha512-RBMg5FRL0I0gs51M/guSAj5/e14VQ4tpZnQNWwuDT66P14I43ItmPfIZRhO9fUVIPOAQXU47atlywZ/czoqFPA==}
    engines: {node: ^18.18.0 || ^20.9.0 || >=21.1.0}

  '@eslint/plugin-kit@0.3.3':
    resolution: {integrity: sha512-1+WqvgNMhmlAambTvT3KPtCl/Ibr68VldY2XY40SL1CE0ZXiakFR/cbTspaF5HsnpDMvcYYoJHfl4980NBjGag==}
    engines: {node: ^18.18.0 || ^20.9.0 || >=21.1.0}

  '@fontsource/fira-mono@4.5.10':
    resolution: {integrity: sha512-bxUnRP8xptGRo8YXeY073DSpfK74XpSb0ZyRNpHV9WvLnJ7TwPOjZll8hTMin7zLC6iOp59pDZ8EQDj1gzgAQQ==}

  '@fontsource/fira-mono@5.2.6':
    resolution: {integrity: sha512-6pyiGeFH+5DP5sICSwx5wu+9BlTEMTKki7bTppsEqXJysi1MiK82n6oSUaYkQWRLH51+DK7zv2JJsi82cOIS3g==}

  '@gar/promisify@1.1.3':
    resolution: {integrity: sha512-k2Ty1JcVojjJFwrg/ThKi2ujJ7XNLYaFGNB/bWT9wGR+oSMJHMa5w+CUq6p/pVrKeNNgA7pCqEcjSnHVoqJQFw==}

  '@hapi/hoek@9.3.0':
    resolution: {integrity: sha512-/c6rf4UJlmHlC9b5BaNvzAcFv7HZ2QHaV0D4/HNlBdvFnvQq8RI4kYdhyPCl7Xj+oWvTWQ8ujhqS53LIgAe6KQ==}

  '@hapi/topo@5.1.0':
    resolution: {integrity: sha512-foQZKJig7Ob0BMAYBfcJk8d77QtOe7Wo4ox7ff1lQYoNNAb6jwcY1ncdoy2e9wQZzvNy7ODZCYJkK8kzmcAnAg==}

  '@humanfs/core@0.19.1':
    resolution: {integrity: sha512-5DyQ4+1JEUzejeK1JGICcideyfUbGixgS9jNgex5nqkW+cY7WZhxBigmieN5Qnw9ZosSNVC9KQKyb+GUaGyKUA==}
    engines: {node: '>=18.18.0'}

  '@humanfs/node@0.16.6':
    resolution: {integrity: sha512-YuI2ZHQL78Q5HbhDiBA1X4LmYdXCKCMQIfw0pw7piHJwyREFebJUvrQN4cMssyES6x+vfUbx1CIpaQUKYdQZOw==}
    engines: {node: '>=18.18.0'}

  '@humanwhocodes/config-array@0.13.0':
    resolution: {integrity: sha512-DZLEEqFWQFiyK6h5YIeynKx7JlvCYWL0cImfSRXZ9l4Sg2efkFGTuFf6vzXjK1cq6IYkU+Eg/JizXw+TD2vRNw==}
    engines: {node: '>=10.10.0'}
    deprecated: Use @eslint/config-array instead

  '@humanwhocodes/module-importer@1.0.1':
    resolution: {integrity: sha512-bxveV4V8v5Yb4ncFTT3rPSgZBOpCkjfK0y4oVVVJwIuDVBRMDXrPyXRL988i5ap9m9bnyEEjWfm5WkBmtffLfA==}
    engines: {node: '>=12.22'}

  '@humanwhocodes/object-schema@2.0.3':
    resolution: {integrity: sha512-93zYdMES/c1D69yZiKDBj0V24vqNzB/koF26KPaagAfd3P/4gUlh3Dys5ogAK+Exi9QyzlD8x/08Zt7wIKcDcA==}
    deprecated: Use @eslint/object-schema instead

  '@humanwhocodes/retry@0.3.1':
    resolution: {integrity: sha512-JBxkERygn7Bv/GbN5Rv8Ul6LVknS+5Bp6RgDC/O8gEBU/yeH5Ui5C/OlWrTb6qct7LjjfT6Re2NxB0ln0yYybA==}
    engines: {node: '>=18.18'}

  '@humanwhocodes/retry@0.4.3':
    resolution: {integrity: sha512-bV0Tgo9K4hfPCek+aMAn81RppFKv2ySDQeMoSZuvTASywNTnVJCArCZE2FWqpvIatKu7VMRLWlR1EazvVhDyhQ==}
    engines: {node: '>=18.18'}

  '@isaacs/balanced-match@4.0.1':
    resolution: {integrity: sha512-yzMTt9lEb8Gv7zRioUilSglI0c0smZ9k5D65677DLWLtWJaXIS3CqcGyUFByYKlnUj6TkjLVs54fBl6+TiGQDQ==}
    engines: {node: 20 || >=22}

  '@isaacs/brace-expansion@5.0.0':
    resolution: {integrity: sha512-ZT55BDLV0yv0RBm2czMiZ+SqCGO7AvmOM3G/w2xhVPH+te0aKgFjmBvGlL1dH+ql2tgGO3MVrbb3jCKyvpgnxA==}
    engines: {node: 20 || >=22}

  '@isaacs/cliui@8.0.2':
    resolution: {integrity: sha512-O8jcjabXaleOG9DQ0+ARXWZBTfnP4WNAqzuiJK7ll44AmxGKv/J2M4TPjxjY3znBCfvBXFzucm1twdyFybFqEA==}
    engines: {node: '>=12'}

  '@istanbuljs/schema@0.1.3':
    resolution: {integrity: sha512-ZXRY4jNvVgSVQ8DL3LTcakaAtXwTVUxE81hslsyD2AtoXW/wVob10HkOJ1X/pAlcI7D+2YoZKg5do8G/w6RYgA==}
    engines: {node: '>=8'}

  '@jest/schemas@29.6.3':
    resolution: {integrity: sha512-mo5j5X+jIZmJQveBKeS/clAueipV7KgiX1vMgCxam1RNYiqE1w62n0/tJJnHtjW8ZHcQco5gY85jA3mi0L+nSA==}
    engines: {node: ^14.15.0 || ^16.10.0 || >=18.0.0}

  '@jridgewell/gen-mapping@0.3.12':
    resolution: {integrity: sha512-OuLGC46TjB5BbN1dH8JULVVZY4WTdkF7tV9Ys6wLL1rubZnCMstOhNHueU5bLCrnRuDhKPDM4g6sw4Bel5Gzqg==}

  '@jridgewell/resolve-uri@3.1.2':
    resolution: {integrity: sha512-bRISgCIjP20/tbWSPWMEi54QVPRZExkuD9lJL+UIxUKtwVJA8wW1Trb1jMs1RFXo1CBTNZ/5hpC9QvmKWdopKw==}
    engines: {node: '>=6.0.0'}

  '@jridgewell/sourcemap-codec@1.5.4':
    resolution: {integrity: sha512-VT2+G1VQs/9oz078bLrYbecdZKs912zQlkelYpuf+SXF+QvZDYJlbx/LSx+meSAwdDFnF8FVXW92AVjjkVmgFw==}

  '@jridgewell/trace-mapping@0.3.29':
    resolution: {integrity: sha512-uw6guiW/gcAGPDhLmd77/6lW8QLeiV5RUTsAX46Db6oLhGaVj4lhnPwb184s1bkc8kdVg/+h988dro8GRDpmYQ==}

  '@malept/cross-spawn-promise@2.0.0':
    resolution: {integrity: sha512-1DpKU0Z5ThltBwjNySMC14g0CkbyhCaz9FkhxqNsZI6uAPJXFS8cMXlBKo26FJ8ZuW6S9GCMcR9IO5k2X5/9Fg==}
    engines: {node: '>= 12.13.0'}

  '@malept/flatpak-bundler@0.4.0':
    resolution: {integrity: sha512-9QOtNffcOF/c1seMCDnjckb3R9WHcG34tky+FHpNKKCW0wc/scYLwMtO+ptyGUfMW0/b/n4qRiALlaFHc9Oj7Q==}
    engines: {node: '>= 10.0.0'}

  '@manypkg/find-root@1.1.0':
    resolution: {integrity: sha512-mki5uBvhHzO8kYYix/WRy2WX8S3B5wdVSc9D6KcU5lQNglP2yt58/VfLuAK49glRXChosY8ap2oJ1qgma3GUVA==}

  '@manypkg/get-packages@1.1.3':
    resolution: {integrity: sha512-fo+QhuU3qE/2TQMQmbVMqaQ6EWbMhi4ABWP+O4AM1NqPBuy0OrApV5LO6BrrgnhtAHS2NH6RrVk9OL181tTi8A==}

  '@neoconfetti/svelte@1.0.0':
    resolution: {integrity: sha512-SmksyaJAdSlMa9cTidVSIqYo1qti+WTsviNDwgjNVm+KQ3DRP2Df9umDIzC4vCcpEYY+chQe0i2IKnLw03AT8Q==}

  '@neoconfetti/svelte@2.2.2':
    resolution: {integrity: sha512-E7xCFVEEm5Ctnj2udTJy1b9oaTvjz1zi1mYdEtE8rB5BVwq6kHisosDS+zdWN5PMfEMjtbsOV9Cl6tsNSAD1sA==}
    peerDependencies:
      svelte: ^3.0.0 || ^4.0.0 || ^5.0.0

  '@nodelib/fs.scandir@2.1.5':
    resolution: {integrity: sha512-vq24Bq3ym5HEQm2NKCr3yXDwjc7vTsEThRDnkp2DK9p1uqLR+DHurm/NOTo0KG7HYHU7eppKZj3MyqYuMBf62g==}
    engines: {node: '>= 8'}

  '@nodelib/fs.stat@2.0.5':
    resolution: {integrity: sha512-RkhPPp2zrqDAQA/2jNhnztcPAlv64XdhIp7a7454A5ovI7Bukxgt7MX7udwAu3zg1DcpPU0rz3VV1SeaqvY4+A==}
    engines: {node: '>= 8'}

  '@nodelib/fs.walk@1.2.8':
    resolution: {integrity: sha512-oGB+UxlgWcgQkgwo8GcEGwemoTFt3FIO9ababBmaGwXIoBKZ+GTy0pP185beGg7Llih/NSHSV2XAs1lnznocSg==}
    engines: {node: '>= 8'}

  '@npmcli/fs@2.1.2':
    resolution: {integrity: sha512-yOJKRvohFOaLqipNtwYB9WugyZKhC/DZC4VYPmpaCzDBrA8YpK3qHZ8/HGscMnE4GqbkLNuVcCnxkeQEdGt6LQ==}
    engines: {node: ^12.13.0 || ^14.15.0 || >=16.0.0}

  '@npmcli/move-file@2.0.1':
    resolution: {integrity: sha512-mJd2Z5TjYWq/ttPLLGqArdtnC74J6bOzg4rMDnN+p1xTacZ2yPRCk2y0oSWQtygLR9YVQXgOcONrwtnk3JupxQ==}
    engines: {node: ^12.13.0 || ^14.15.0 || >=16.0.0}
    deprecated: This functionality has been moved to @npmcli/fs

  '@pkgjs/parseargs@0.11.0':
    resolution: {integrity: sha512-+1VkjdD0QBLPodGrJUeqarH8VAIvQODIbwh9XpP5Syisf7YoQgsJKPNFoqqLQlu+VQ/tVSshMR6loPMn8U+dPg==}
    engines: {node: '>=14'}

  '@polka/url@0.5.0':
    resolution: {integrity: sha512-oZLYFEAzUKyi3SKnXvj32ZCEGH6RDnao7COuCVhDydMS9NrCSVXhM79VaKyP5+Zc33m0QXEd2DN3UkU7OsHcfw==}

  '@polka/url@1.0.0-next.29':
    resolution: {integrity: sha512-wwQAWhWSuHaag8c4q/KN/vCoeOJYshAIvMQwD4GpSb3OiZklFfvAgmj0VCBBImRpuF/aFgIRzllXlVX93Jevww==}

  '@rollup/plugin-commonjs@28.0.6':
    resolution: {integrity: sha512-XSQB1K7FUU5QP+3lOQmVCE3I0FcbbNvmNT4VJSj93iUjayaARrTQeoRdiYQoftAJBLrR9t2agwAd3ekaTgHNlw==}
    engines: {node: '>=16.0.0 || 14 >= 14.17'}
    peerDependencies:
      rollup: ^2.68.0||^3.0.0||^4.0.0
    peerDependenciesMeta:
      rollup:
        optional: true

  '@rollup/plugin-json@6.1.0':
    resolution: {integrity: sha512-EGI2te5ENk1coGeADSIwZ7G2Q8CJS2sF120T7jLw4xFw9n7wIOXHo+kIYRAoVpJAN+kmqZSoO3Fp4JtoNF4ReA==}
    engines: {node: '>=14.0.0'}
    peerDependencies:
      rollup: ^1.20.0||^2.0.0||^3.0.0||^4.0.0
    peerDependenciesMeta:
      rollup:
        optional: true

  '@rollup/plugin-node-resolve@16.0.1':
    resolution: {integrity: sha512-tk5YCxJWIG81umIvNkSod2qK5KyQW19qcBF/B78n1bjtOON6gzKoVeSzAE8yHCZEDmqkHKkxplExA8KzdJLJpA==}
    engines: {node: '>=14.0.0'}
    peerDependencies:
      rollup: ^2.78.0||^3.0.0||^4.0.0
    peerDependenciesMeta:
      rollup:
        optional: true

  '@rollup/plugin-typescript@12.1.4':
    resolution: {integrity: sha512-s5Hx+EtN60LMlDBvl5f04bEiFZmAepk27Q+mr85L/00zPDn1jtzlTV6FWn81MaIwqfWzKxmOJrBWHU6vtQyedQ==}
    engines: {node: '>=14.0.0'}
    peerDependencies:
      rollup: ^2.14.0||^3.0.0||^4.0.0
      tslib: '*'
      typescript: '>=3.7.0'
    peerDependenciesMeta:
      rollup:
        optional: true
      tslib:
        optional: true

  '@rollup/pluginutils@5.2.0':
    resolution: {integrity: sha512-qWJ2ZTbmumwiLFomfzTyt5Kng4hwPi9rwCYN4SHb6eaRU1KNO4ccxINHr/VhH4GgPlt1XfSTLX2LBTme8ne4Zw==}
    engines: {node: '>=14.0.0'}
    peerDependencies:
      rollup: ^1.20.0||^2.0.0||^3.0.0||^4.0.0
    peerDependenciesMeta:
      rollup:
        optional: true

  '@rollup/rollup-android-arm-eabi@4.44.2':
    resolution: {integrity: sha512-g0dF8P1e2QYPOj1gu7s/3LVP6kze9A7m6x0BZ9iTdXK8N5c2V7cpBKHV3/9A4Zd8xxavdhK0t4PnqjkqVmUc9Q==}
    cpu: [arm]
    os: [android]

  '@rollup/rollup-android-arm-eabi@4.45.1':
    resolution: {integrity: sha512-NEySIFvMY0ZQO+utJkgoMiCAjMrGvnbDLHvcmlA33UXJpYBCvlBEbMMtV837uCkS+plG2umfhn0T5mMAxGrlRA==}
    cpu: [arm]
    os: [android]

  '@rollup/rollup-android-arm64@4.44.2':
    resolution: {integrity: sha512-Yt5MKrOosSbSaAK5Y4J+vSiID57sOvpBNBR6K7xAaQvk3MkcNVV0f9fE20T+41WYN8hDn6SGFlFrKudtx4EoxA==}
    cpu: [arm64]
    os: [android]

  '@rollup/rollup-android-arm64@4.45.1':
    resolution: {integrity: sha512-ujQ+sMXJkg4LRJaYreaVx7Z/VMgBBd89wGS4qMrdtfUFZ+TSY5Rs9asgjitLwzeIbhwdEhyj29zhst3L1lKsRQ==}
    cpu: [arm64]
    os: [android]

  '@rollup/rollup-darwin-arm64@4.44.2':
    resolution: {integrity: sha512-EsnFot9ZieM35YNA26nhbLTJBHD0jTwWpPwmRVDzjylQT6gkar+zenfb8mHxWpRrbn+WytRRjE0WKsfaxBkVUA==}
    cpu: [arm64]
    os: [darwin]

  '@rollup/rollup-darwin-arm64@4.45.1':
    resolution: {integrity: sha512-FSncqHvqTm3lC6Y13xncsdOYfxGSLnP+73k815EfNmpewPs+EyM49haPS105Rh4aF5mJKywk9X0ogzLXZzN9lA==}
    cpu: [arm64]
    os: [darwin]

  '@rollup/rollup-darwin-x64@4.44.2':
    resolution: {integrity: sha512-dv/t1t1RkCvJdWWxQ2lWOO+b7cMsVw5YFaS04oHpZRWehI1h0fV1gF4wgGCTyQHHjJDfbNpwOi6PXEafRBBezw==}
    cpu: [x64]
    os: [darwin]

  '@rollup/rollup-darwin-x64@4.45.1':
    resolution: {integrity: sha512-2/vVn/husP5XI7Fsf/RlhDaQJ7x9zjvC81anIVbr4b/f0xtSmXQTFcGIQ/B1cXIYM6h2nAhJkdMHTnD7OtQ9Og==}
    cpu: [x64]
    os: [darwin]

  '@rollup/rollup-freebsd-arm64@4.44.2':
    resolution: {integrity: sha512-W4tt4BLorKND4qeHElxDoim0+BsprFTwb+vriVQnFFtT/P6v/xO5I99xvYnVzKWrK6j7Hb0yp3x7V5LUbaeOMg==}
    cpu: [arm64]
    os: [freebsd]

  '@rollup/rollup-freebsd-arm64@4.45.1':
    resolution: {integrity: sha512-4g1kaDxQItZsrkVTdYQ0bxu4ZIQ32cotoQbmsAnW1jAE4XCMbcBPDirX5fyUzdhVCKgPcrwWuucI8yrVRBw2+g==}
    cpu: [arm64]
    os: [freebsd]

  '@rollup/rollup-freebsd-x64@4.44.2':
    resolution: {integrity: sha512-tdT1PHopokkuBVyHjvYehnIe20fxibxFCEhQP/96MDSOcyjM/shlTkZZLOufV3qO6/FQOSiJTBebhVc12JyPTA==}
    cpu: [x64]
    os: [freebsd]

  '@rollup/rollup-freebsd-x64@4.45.1':
    resolution: {integrity: sha512-L/6JsfiL74i3uK1Ti2ZFSNsp5NMiM4/kbbGEcOCps99aZx3g8SJMO1/9Y0n/qKlWZfn6sScf98lEOUe2mBvW9A==}
    cpu: [x64]
    os: [freebsd]

  '@rollup/rollup-linux-arm-gnueabihf@4.44.2':
    resolution: {integrity: sha512-+xmiDGGaSfIIOXMzkhJ++Oa0Gwvl9oXUeIiwarsdRXSe27HUIvjbSIpPxvnNsRebsNdUo7uAiQVgBD1hVriwSQ==}
    cpu: [arm]
    os: [linux]

  '@rollup/rollup-linux-arm-gnueabihf@4.45.1':
    resolution: {integrity: sha512-RkdOTu2jK7brlu+ZwjMIZfdV2sSYHK2qR08FUWcIoqJC2eywHbXr0L8T/pONFwkGukQqERDheaGTeedG+rra6Q==}
    cpu: [arm]
    os: [linux]

  '@rollup/rollup-linux-arm-musleabihf@4.44.2':
    resolution: {integrity: sha512-bDHvhzOfORk3wt8yxIra8N4k/N0MnKInCW5OGZaeDYa/hMrdPaJzo7CSkjKZqX4JFUWjUGm88lI6QJLCM7lDrA==}
    cpu: [arm]
    os: [linux]

  '@rollup/rollup-linux-arm-musleabihf@4.45.1':
    resolution: {integrity: sha512-3kJ8pgfBt6CIIr1o+HQA7OZ9mp/zDk3ctekGl9qn/pRBgrRgfwiffaUmqioUGN9hv0OHv2gxmvdKOkARCtRb8Q==}
    cpu: [arm]
    os: [linux]

  '@rollup/rollup-linux-arm64-gnu@4.44.2':
    resolution: {integrity: sha512-NMsDEsDiYghTbeZWEGnNi4F0hSbGnsuOG+VnNvxkKg0IGDvFh7UVpM/14mnMwxRxUf9AdAVJgHPvKXf6FpMB7A==}
    cpu: [arm64]
    os: [linux]

  '@rollup/rollup-linux-arm64-gnu@4.45.1':
    resolution: {integrity: sha512-k3dOKCfIVixWjG7OXTCOmDfJj3vbdhN0QYEqB+OuGArOChek22hn7Uy5A/gTDNAcCy5v2YcXRJ/Qcnm4/ma1xw==}
    cpu: [arm64]
    os: [linux]

  '@rollup/rollup-linux-arm64-musl@4.44.2':
    resolution: {integrity: sha512-lb5bxXnxXglVq+7imxykIp5xMq+idehfl+wOgiiix0191av84OqbjUED+PRC5OA8eFJYj5xAGcpAZ0pF2MnW+A==}
    cpu: [arm64]
    os: [linux]

  '@rollup/rollup-linux-arm64-musl@4.45.1':
    resolution: {integrity: sha512-PmI1vxQetnM58ZmDFl9/Uk2lpBBby6B6rF4muJc65uZbxCs0EA7hhKCk2PKlmZKuyVSHAyIw3+/SiuMLxKxWog==}
    cpu: [arm64]
    os: [linux]

  '@rollup/rollup-linux-loongarch64-gnu@4.44.2':
    resolution: {integrity: sha512-Yl5Rdpf9pIc4GW1PmkUGHdMtbx0fBLE1//SxDmuf3X0dUC57+zMepow2LK0V21661cjXdTn8hO2tXDdAWAqE5g==}
    cpu: [loong64]
    os: [linux]

  '@rollup/rollup-linux-loongarch64-gnu@4.45.1':
    resolution: {integrity: sha512-9UmI0VzGmNJ28ibHW2GpE2nF0PBQqsyiS4kcJ5vK+wuwGnV5RlqdczVocDSUfGX/Na7/XINRVoUgJyFIgipoRg==}
    cpu: [loong64]
    os: [linux]

  '@rollup/rollup-linux-powerpc64le-gnu@4.44.2':
    resolution: {integrity: sha512-03vUDH+w55s680YYryyr78jsO1RWU9ocRMaeV2vMniJJW/6HhoTBwyyiiTPVHNWLnhsnwcQ0oH3S9JSBEKuyqw==}
    cpu: [ppc64]
    os: [linux]

  '@rollup/rollup-linux-powerpc64le-gnu@4.45.1':
    resolution: {integrity: sha512-7nR2KY8oEOUTD3pBAxIBBbZr0U7U+R9HDTPNy+5nVVHDXI4ikYniH1oxQz9VoB5PbBU1CZuDGHkLJkd3zLMWsg==}
    cpu: [ppc64]
    os: [linux]

  '@rollup/rollup-linux-riscv64-gnu@4.44.2':
    resolution: {integrity: sha512-iYtAqBg5eEMG4dEfVlkqo05xMOk6y/JXIToRca2bAWuqjrJYJlx/I7+Z+4hSrsWU8GdJDFPL4ktV3dy4yBSrzg==}
    cpu: [riscv64]
    os: [linux]

  '@rollup/rollup-linux-riscv64-gnu@4.45.1':
    resolution: {integrity: sha512-nlcl3jgUultKROfZijKjRQLUu9Ma0PeNv/VFHkZiKbXTBQXhpytS8CIj5/NfBeECZtY2FJQubm6ltIxm/ftxpw==}
    cpu: [riscv64]
    os: [linux]

  '@rollup/rollup-linux-riscv64-musl@4.44.2':
    resolution: {integrity: sha512-e6vEbgaaqz2yEHqtkPXa28fFuBGmUJ0N2dOJK8YUfijejInt9gfCSA7YDdJ4nYlv67JfP3+PSWFX4IVw/xRIPg==}
    cpu: [riscv64]
    os: [linux]

  '@rollup/rollup-linux-riscv64-musl@4.45.1':
    resolution: {integrity: sha512-HJV65KLS51rW0VY6rvZkiieiBnurSzpzore1bMKAhunQiECPuxsROvyeaot/tcK3A3aGnI+qTHqisrpSgQrpgA==}
    cpu: [riscv64]
    os: [linux]

  '@rollup/rollup-linux-s390x-gnu@4.44.2':
    resolution: {integrity: sha512-evFOtkmVdY3udE+0QKrV5wBx7bKI0iHz5yEVx5WqDJkxp9YQefy4Mpx3RajIVcM6o7jxTvVd/qpC1IXUhGc1Mw==}
    cpu: [s390x]
    os: [linux]

  '@rollup/rollup-linux-s390x-gnu@4.45.1':
    resolution: {integrity: sha512-NITBOCv3Qqc6hhwFt7jLV78VEO/il4YcBzoMGGNxznLgRQf43VQDae0aAzKiBeEPIxnDrACiMgbqjuihx08OOw==}
    cpu: [s390x]
    os: [linux]

  '@rollup/rollup-linux-x64-gnu@4.44.2':
    resolution: {integrity: sha512-/bXb0bEsWMyEkIsUL2Yt5nFB5naLAwyOWMEviQfQY1x3l5WsLKgvZf66TM7UTfED6erckUVUJQ/jJ1FSpm3pRQ==}
    cpu: [x64]
    os: [linux]

  '@rollup/rollup-linux-x64-gnu@4.45.1':
    resolution: {integrity: sha512-+E/lYl6qu1zqgPEnTrs4WysQtvc/Sh4fC2nByfFExqgYrqkKWp1tWIbe+ELhixnenSpBbLXNi6vbEEJ8M7fiHw==}
    cpu: [x64]
    os: [linux]

  '@rollup/rollup-linux-x64-musl@4.44.2':
    resolution: {integrity: sha512-3D3OB1vSSBXmkGEZR27uiMRNiwN08/RVAcBKwhUYPaiZ8bcvdeEwWPvbnXvvXHY+A/7xluzcN+kaiOFNiOZwWg==}
    cpu: [x64]
    os: [linux]

  '@rollup/rollup-linux-x64-musl@4.45.1':
    resolution: {integrity: sha512-a6WIAp89p3kpNoYStITT9RbTbTnqarU7D8N8F2CV+4Cl9fwCOZraLVuVFvlpsW0SbIiYtEnhCZBPLoNdRkjQFw==}
    cpu: [x64]
    os: [linux]

  '@rollup/rollup-win32-arm64-msvc@4.44.2':
    resolution: {integrity: sha512-VfU0fsMK+rwdK8mwODqYeM2hDrF2WiHaSmCBrS7gColkQft95/8tphyzv2EupVxn3iE0FI78wzffoULH1G+dkw==}
    cpu: [arm64]
    os: [win32]

  '@rollup/rollup-win32-arm64-msvc@4.45.1':
    resolution: {integrity: sha512-T5Bi/NS3fQiJeYdGvRpTAP5P02kqSOpqiopwhj0uaXB6nzs5JVi2XMJb18JUSKhCOX8+UE1UKQufyD6Or48dJg==}
    cpu: [arm64]
    os: [win32]

  '@rollup/rollup-win32-ia32-msvc@4.44.2':
    resolution: {integrity: sha512-+qMUrkbUurpE6DVRjiJCNGZBGo9xM4Y0FXU5cjgudWqIBWbcLkjE3XprJUsOFgC6xjBClwVa9k6O3A7K3vxb5Q==}
    cpu: [ia32]
    os: [win32]

  '@rollup/rollup-win32-ia32-msvc@4.45.1':
    resolution: {integrity: sha512-lxV2Pako3ujjuUe9jiU3/s7KSrDfH6IgTSQOnDWr9aJ92YsFd7EurmClK0ly/t8dzMkDtd04g60WX6yl0sGfdw==}
    cpu: [ia32]
    os: [win32]

  '@rollup/rollup-win32-x64-msvc@4.44.2':
    resolution: {integrity: sha512-3+QZROYfJ25PDcxFF66UEk8jGWigHJeecZILvkPkyQN7oc5BvFo4YEXFkOs154j3FTMp9mn9Ky8RCOwastduEA==}
    cpu: [x64]
    os: [win32]

  '@rollup/rollup-win32-x64-msvc@4.45.1':
    resolution: {integrity: sha512-M/fKi4sasCdM8i0aWJjCSFm2qEnYRR8AMLG2kxp6wD13+tMGA4Z1tVAuHkNRjud5SW2EM3naLuK35w9twvf6aA==}
    cpu: [x64]
    os: [win32]

  '@sideway/address@4.1.5':
    resolution: {integrity: sha512-IqO/DUQHUkPeixNQ8n0JA6102hT9CmaljNTPmQ1u8MEhBo/R4Q8eKLN/vGZxuebwOroDB4cbpjheD4+/sKFK4Q==}

  '@sideway/formula@3.0.1':
    resolution: {integrity: sha512-/poHZJJVjx3L+zVD6g9KgHfYnb443oi7wLu/XKojDviHy6HOEOA6z1Trk5aR1dGcmPenJEgb2sK2I80LeS3MIg==}

  '@sideway/pinpoint@2.0.0':
    resolution: {integrity: sha512-RNiOoTPkptFtSVzQevY/yWtZwf/RxyVnPy/OcA9HBM3MlGDnBEYL5B41H0MTn0Uec8Hi+2qUtTfG2WWZBmMejQ==}

  '@sinclair/typebox@0.27.8':
    resolution: {integrity: sha512-+Fj43pSMwJs4KRrH/938Uf+uAELIgVBmQzg/q1YG10djyfA3TnrU8N8XzqCh/okZdszqBQTZf96idMfE5lnwTA==}

  '@sindresorhus/is@4.6.0':
    resolution: {integrity: sha512-t09vSN3MdfsyCHoFcTRCH/iUtG7OJ0CsjzB8cjAmKc/va/kIgeDI/TxsigdncE/4be734m0cvIYwNaV4i2XqAw==}
    engines: {node: '>=10'}

  '@sveltejs/acorn-typescript@1.0.5':
    resolution: {integrity: sha512-IwQk4yfwLdibDlrXVE04jTZYlLnwsTT2PIOQQGNLWfjavGifnk1JD1LcZjZaBTRcxZu2FfPfNLOE04DSu9lqtQ==}
    peerDependencies:
<<<<<<< HEAD
      '@sveltejs/kit': ^2.0.0
    dependencies:
      '@sveltejs/kit': 2.0.0(@sveltejs/vite-plugin-svelte@3.0.0)(svelte@4.2.7)(vite@5.1.3)
      import-meta-resolve: 4.0.0
    dev: true
=======
      acorn: ^8.9.0
>>>>>>> 19e195bc

  '@sveltejs/adapter-auto@3.3.1':
    resolution: {integrity: sha512-5Sc7WAxYdL6q9j/+D0jJKjGREGlfIevDyHSQ2eNETHcB1TKlQWHcAo8AS8H1QdjNvSXpvOwNjykDUHPEAyGgdQ==}
    peerDependencies:
<<<<<<< HEAD
      '@sveltejs/kit': ^2.4.0
    dependencies:
      '@rollup/plugin-commonjs': 25.0.7(rollup@4.11.0)
      '@rollup/plugin-json': 6.1.0(rollup@4.11.0)
      '@rollup/plugin-node-resolve': 15.2.3(rollup@4.11.0)
      '@sveltejs/kit': 2.5.0(@sveltejs/vite-plugin-svelte@3.0.0)(svelte@4.2.7)(vite@5.1.3)
      rollup: 4.11.0
    dev: true

  /@sveltejs/kit@2.0.0(@sveltejs/vite-plugin-svelte@3.0.0)(svelte@4.2.7)(vite@5.1.3):
    resolution: {integrity: sha512-/GFxvit+q7PztRbgGTFXhVB6jvb0fZSeWuz5f4siQ2r/5BVhxYh7++Bw3/ZUjiOuyoZFiNBmOPcRNQbkzEce0g==}
    engines: {node: '>=18.13'}
    hasBin: true
    requiresBuild: true
    peerDependencies:
      '@sveltejs/vite-plugin-svelte': ^3.0.0
      svelte: ^4.0.0 || ^5.0.0-next.0
      vite: ^5.0.3
    dependencies:
      '@sveltejs/vite-plugin-svelte': 3.0.0(svelte@4.2.7)(vite@5.1.3)
      '@types/cookie': 0.6.0
      cookie: 0.6.0
      devalue: 4.3.2
      esm-env: 1.0.0
      kleur: 4.1.5
      magic-string: 0.30.7
      mrmime: 1.0.1
      sade: 1.8.1
      set-cookie-parser: 2.6.0
      sirv: 2.0.4
      svelte: 4.2.7
      tiny-glob: 0.2.9
      vite: 5.1.3(@types/node@20.11.17)
    dev: true

  /@sveltejs/kit@2.5.0(@sveltejs/vite-plugin-svelte@3.0.0)(svelte@4.2.7)(vite@5.1.3):
    resolution: {integrity: sha512-1uyXvzC2Lu1FZa30T4y5jUAC21R309ZMRG0TPt+PPPbNUoDpy8zSmSNVWYaBWxYDqLGQ5oPNWvjvvF2IjJ1jmA==}
    engines: {node: '>=18.13'}
    hasBin: true
    requiresBuild: true
    peerDependencies:
      '@sveltejs/vite-plugin-svelte': ^3.0.0
      svelte: ^4.0.0 || ^5.0.0-next.0
      vite: ^5.0.3
    dependencies:
      '@sveltejs/vite-plugin-svelte': 3.0.0(svelte@4.2.7)(vite@5.1.3)
      '@types/cookie': 0.6.0
      cookie: 0.6.0
      devalue: 4.3.2
      esm-env: 1.0.0
      import-meta-resolve: 4.0.0
      kleur: 4.1.5
      magic-string: 0.30.7
      mrmime: 2.0.0
      sade: 1.8.1
      set-cookie-parser: 2.6.0
      sirv: 2.0.4
      svelte: 4.2.7
      tiny-glob: 0.2.9
      vite: 5.1.3(@types/node@20.11.17)
    dev: true

  /@sveltejs/kit@2.5.0(@sveltejs/vite-plugin-svelte@3.0.2)(svelte@4.2.11)(vite@5.1.3):
    resolution: {integrity: sha512-1uyXvzC2Lu1FZa30T4y5jUAC21R309ZMRG0TPt+PPPbNUoDpy8zSmSNVWYaBWxYDqLGQ5oPNWvjvvF2IjJ1jmA==}
=======
      '@sveltejs/kit': ^2.0.0

  '@sveltejs/kit@2.22.2':
    resolution: {integrity: sha512-2MvEpSYabUrsJAoq5qCOBGAlkICjfjunrnLcx3YAk2XV7TvAIhomlKsAgR4H/4uns5rAfYmj7Wet5KRtc8dPIg==}
>>>>>>> 19e195bc
    engines: {node: '>=18.13'}
    hasBin: true
    peerDependencies:
      '@sveltejs/vite-plugin-svelte': ^3.0.0 || ^4.0.0-next.1 || ^5.0.0 || ^6.0.0-next.0
      svelte: ^4.0.0 || ^5.0.0-next.0
<<<<<<< HEAD
      vite: ^5.0.3
    dependencies:
      '@sveltejs/vite-plugin-svelte': 3.0.2(svelte@4.2.11)(vite@5.1.3)
      '@types/cookie': 0.6.0
      cookie: 0.6.0
      devalue: 4.3.2
      esm-env: 1.0.0
      import-meta-resolve: 4.0.0
      kleur: 4.1.5
      magic-string: 0.30.7
      mrmime: 2.0.0
      sade: 1.8.1
      set-cookie-parser: 2.6.0
      sirv: 2.0.4
      svelte: 4.2.11
      tiny-glob: 0.2.9
      vite: 5.1.3(@types/node@20.11.17)
    dev: true

  /@sveltejs/package@2.0.0(svelte@4.2.7)(typescript@5.3.3):
    resolution: {integrity: sha512-sANz/dJibOHOe83hl8pFWUSypqefdYwPp6SUr0SmJxTNQFB5dDECEqwAwoy28DWCQFYl7DU+C1hKkTXyuKOdug==}
=======
      vite: ^5.0.3 || ^6.0.0 || ^7.0.0-beta.0

  '@sveltejs/package@2.3.12':
    resolution: {integrity: sha512-PUl5aNbk2x28rPdAVTZMtrZmAx6yxQ+s33OtOkE0j0fWtoi9GzENXKRJPHrGk5rwGrczqY0LtNi8dycRPL+yzA==}
>>>>>>> 19e195bc
    engines: {node: ^16.14 || >=18}
    hasBin: true
    peerDependencies:
      svelte: ^3.44.0 || ^4.0.0 || ^5.0.0-next.1

<<<<<<< HEAD
  /@sveltejs/vite-plugin-svelte-inspector@2.0.0(@sveltejs/vite-plugin-svelte@3.0.0)(svelte@4.2.7)(vite@5.1.3):
    resolution: {integrity: sha512-gjr9ZFg1BSlIpfZ4PRewigrvYmHWbDrq2uvvPB1AmTWKuM+dI1JXQSUu2pIrYLb/QncyiIGkFDFKTwJ0XqQZZg==}
=======
  '@sveltejs/vite-plugin-svelte-inspector@2.1.0':
    resolution: {integrity: sha512-9QX28IymvBlSCqsCll5t0kQVxipsfhFFL+L2t3nTWfXnddYwxBuAEtTtlaVQpRz9c37BhJjltSeY4AJSC03SSg==}
>>>>>>> 19e195bc
    engines: {node: ^18.0.0 || >=20}
    peerDependencies:
      '@sveltejs/vite-plugin-svelte': ^3.0.0
      svelte: ^4.0.0 || ^5.0.0-next.0
      vite: ^5.0.0
<<<<<<< HEAD
    dependencies:
      '@sveltejs/vite-plugin-svelte': 3.0.0(svelte@4.2.7)(vite@5.1.3)
      debug: 4.3.4
      svelte: 4.2.7
      vite: 5.1.3(@types/node@20.11.17)
    transitivePeerDependencies:
      - supports-color
    dev: true
=======
>>>>>>> 19e195bc

  '@sveltejs/vite-plugin-svelte-inspector@4.0.1':
    resolution: {integrity: sha512-J/Nmb2Q2y7mck2hyCX4ckVHcR5tu2J+MtBEQqpDrrgELZ2uvraQcK/ioCV61AqkdXFgriksOKIceDcQmqnGhVw==}
    engines: {node: ^18.0.0 || ^20.0.0 || >=22}
    peerDependencies:
<<<<<<< HEAD
      '@sveltejs/vite-plugin-svelte': ^3.0.0
      svelte: ^4.0.0 || ^5.0.0-next.0
      vite: ^5.0.0
    dependencies:
      '@sveltejs/vite-plugin-svelte': 3.0.2(svelte@4.2.11)(vite@5.1.3)
      debug: 4.3.4
      svelte: 4.2.11
      vite: 5.1.3(@types/node@20.11.17)
    transitivePeerDependencies:
      - supports-color
    dev: true

  /@sveltejs/vite-plugin-svelte@3.0.0(svelte@4.2.7)(vite@5.1.3):
    resolution: {integrity: sha512-Th0nupxk8hl5Rcg9jm+1xWylwco4bSUAvutWxM4W4bjOAollpXLmrYqSSnYo9pPbZOO6ZGRm6sSqYa/v1d/Saw==}
=======
      '@sveltejs/vite-plugin-svelte': ^5.0.0
      svelte: ^5.0.0
      vite: ^6.0.0

  '@sveltejs/vite-plugin-svelte@3.1.2':
    resolution: {integrity: sha512-Txsm1tJvtiYeLUVRNqxZGKR/mI+CzuIQuc2gn+YCs9rMTowpNZ2Nqt53JdL8KF9bLhAf2ruR/dr9eZCwdTriRA==}
>>>>>>> 19e195bc
    engines: {node: ^18.0.0 || >=20}
    peerDependencies:
      svelte: ^4.0.0 || ^5.0.0-next.0
      vite: ^5.0.0
<<<<<<< HEAD
    dependencies:
      '@sveltejs/vite-plugin-svelte-inspector': 2.0.0(@sveltejs/vite-plugin-svelte@3.0.0)(svelte@4.2.7)(vite@5.1.3)
      debug: 4.3.4
      deepmerge: 4.3.1
      kleur: 4.1.5
      magic-string: 0.30.7
      svelte: 4.2.7
      svelte-hmr: 0.15.3(svelte@4.2.7)
      vite: 5.1.3(@types/node@20.11.17)
      vitefu: 0.2.5(vite@5.1.3)
    transitivePeerDependencies:
      - supports-color
    dev: true
=======
>>>>>>> 19e195bc

  '@sveltejs/vite-plugin-svelte@5.1.0':
    resolution: {integrity: sha512-wojIS/7GYnJDYIg1higWj2ROA6sSRWvcR1PO/bqEyFr/5UZah26c8Cz4u0NaqjPeVltzsVpt2Tm8d2io0V+4Tw==}
    engines: {node: ^18.0.0 || ^20.0.0 || >=22}
    peerDependencies:
<<<<<<< HEAD
      svelte: ^4.0.0 || ^5.0.0-next.0
      vite: ^5.0.0
    dependencies:
      '@sveltejs/vite-plugin-svelte-inspector': 2.0.0(@sveltejs/vite-plugin-svelte@3.0.2)(svelte@4.2.11)(vite@5.1.3)
      debug: 4.3.4
      deepmerge: 4.3.1
      kleur: 4.1.5
      magic-string: 0.30.7
      svelte: 4.2.11
      svelte-hmr: 0.15.3(svelte@4.2.11)
      vite: 5.1.3(@types/node@20.11.17)
      vitefu: 0.2.5(vite@5.1.3)
    transitivePeerDependencies:
      - supports-color
    dev: true
=======
      svelte: ^5.0.0
      vite: ^6.0.0
>>>>>>> 19e195bc

  '@szmarczak/http-timer@4.0.6':
    resolution: {integrity: sha512-4BAffykYOgO+5nzBWYwE3W90sBgLJoUPRWWcL8wlyiM8IB8ipJz3UMJ9KXQd1RKQXpKp8Tutn80HZtWsu2u76w==}
    engines: {node: '>=10'}

  '@tootallnate/once@2.0.0':
    resolution: {integrity: sha512-XCuKFP5PS55gnMVu3dty8KPatLqUoy/ZYzDzAGCQ8JNFCkLXzmI7vNHCR+XpbZaMWQK/vQubr7PkYq8g470J/A==}
    engines: {node: '>= 10'}

  '@types/cacheable-request@6.0.3':
    resolution: {integrity: sha512-IQ3EbTzGxIigb1I3qPZc1rWJnH0BmSKv5QYTalEwweFvyBDLSAe24zP0le/hyi7ecGfZVlIVAg4BZqb8WBwKqw==}

  '@types/cookie@0.6.0':
    resolution: {integrity: sha512-4Kh9a6B2bQciAhf7FSuMRRkUWecJgJu9nPnx3yzpsfXX/c50REIqpHY4C82bXP90qrLtXtkDxTZosYO3UpOwlA==}

  '@types/debug@4.1.12':
    resolution: {integrity: sha512-vIChWdVG3LG1SMxEvI/AK+FWJthlrqlTu7fbrlywTkkaONwk/UAGaULXRlf8vkzFBLVm0zkMdCquhL5aOjhXPQ==}

  '@types/eslint@9.6.1':
    resolution: {integrity: sha512-FXx2pKgId/WyYo2jXw63kk7/+TY7u7AziEJxJAnSFzHlqTAS3Ync6SvgYAN/k4/PQpnnVuzoMuVnByKK2qp0ag==}

  '@types/estree@1.0.8':
    resolution: {integrity: sha512-dWHzHa2WqEXI/O1E9OjrocMTKJl2mSrEolh1Iomrv6U+JuNwaHXsXx9bLu5gG7BUWFIN0skIQJQ/L1rIex4X6w==}

  '@types/fs-extra@9.0.13':
    resolution: {integrity: sha512-nEnwB++1u5lVDM2UI4c1+5R+FYaKfaAzS4OococimjVm3nQw3TuzH5UNsocrcTBbhnerblyHj4A49qXbIiZdpA==}

  '@types/http-cache-semantics@4.0.4':
    resolution: {integrity: sha512-1m0bIFVc7eJWyve9S0RnuRgcQqF/Xd5QsUZAZeQFr1Q3/p9JWoQQEqmVy+DPTNpGXwhgIetAoYF8JSc33q29QA==}

  '@types/json-schema@7.0.15':
    resolution: {integrity: sha512-5+fP8P8MFNC+AyZCDxrB2pkZFPGzqQWUzpSeuuVLvm8VMcorNYavBqoFcxK8bQz4Qsbn4oUEEem4wDLfcysGHA==}

  '@types/keyv@3.1.4':
    resolution: {integrity: sha512-BQ5aZNSCpj7D6K2ksrRCTmKRLEpnPvWDiLPfoGyhZ++8YtiK9d/3DBKPJgry359X/P1PfruyYwvnvwFjuEiEIg==}

  '@types/mime-types@2.1.4':
    resolution: {integrity: sha512-lfU4b34HOri+kAY5UheuFMWPDOI+OPceBSHZKp69gEyTL/mmJ4cnU6Y/rlme3UL3GyOn6Y42hyIEw0/q8sWx5w==}

  '@types/ms@2.1.0':
    resolution: {integrity: sha512-GsCCIZDE/p3i96vtEqx+7dBUGXrc7zeSK3wwPHIaRThS+9OhWIXRqzs4d6k1SVU8g91DrNRWxWUGhp5KXQb2VA==}

  '@types/node@12.20.55':
    resolution: {integrity: sha512-J8xLz7q2OFulZ2cyGTLE1TbbZcjpno7FaN6zdJNrgAdrJ+DZzh/uFR6YrTb4C+nXakvud8Q4+rbhoIWlYQbUFQ==}

  '@types/node@18.19.116':
    resolution: {integrity: sha512-1SHF5oSE6UfsnhB1QtPTB8bhKI/ZL57kIesbl0+/Nj8jW1C4Pjc+E+7sMq0Np6lu1zhjOKmoqPsK+RUsmok7nQ==}

  '@types/node@20.19.5':
    resolution: {integrity: sha512-M4CtoNkoQrYOD7O80KM7DjGdzwMvoXZ12SGUbxc0X1AK6gfBKjkJswW/B4MyTPMIuU0sodukEgj8CzIJKEAQXQ==}

  '@types/node@22.16.1':
    resolution: {integrity: sha512-oaNE4MzsA6uO7HcsjUvqzz19lYIRsV6I1Dc6iOvgwYYDiOeF7/9b2E/PE0UW2ccwpgWPVUedjltYXQXVKFd4EA==}

  '@types/node@24.0.11':
    resolution: {integrity: sha512-CJV8eqrYnwQJGMrvcRhQmZfpyniDavB+7nAZYJc6w99hFYJyFN3INV1/2W3QfQrqM36WTLrijJ1fxxvGBmCSxA==}

  '@types/plist@3.0.5':
    resolution: {integrity: sha512-E6OCaRmAe4WDmWNsL/9RMqdkkzDCY1etutkflWk4c+AcjDU07Pcz1fQwTX0TQz+Pxqn9i4L1TU3UFpjnrcDgxA==}

  '@types/pug@2.0.10':
    resolution: {integrity: sha512-Sk/uYFOBAB7mb74XcpizmH0KOR2Pv3D2Hmrh1Dmy5BmK3MpdSa5kqZcg6EKBdklU0bFXX9gCfzvpnyUehrPIuA==}

  '@types/resolve@1.20.2':
    resolution: {integrity: sha512-60BCwRFOZCQhDncwQdxxeOEEkbc5dIMccYLwbxsS4TUNeVECQ/pBJ0j09mrHOl/JJvpRPGwO9SvE4nR2Nb/a4Q==}

  '@types/responselike@1.0.3':
    resolution: {integrity: sha512-H/+L+UkTV33uf49PH5pCAUBVPNj2nDBXTN+qS1dOwyyg24l3CcicicCA7ca+HMvJBZcFgl5r8e+RR6elsb4Lyw==}

  '@types/semver@7.7.0':
    resolution: {integrity: sha512-k107IF4+Xr7UHjwDc7Cfd6PRQfbdkiRabXGRjo07b4WyPahFBZCZ1sE+BNxYIJPPg73UkfOsVOLwqVc/6ETrIA==}

  '@types/set-cookie-parser@2.4.10':
    resolution: {integrity: sha512-GGmQVGpQWUe5qglJozEjZV/5dyxbOOZ0LHe/lqyWssB88Y4svNfst0uqBVscdDeIKl5Jy5+aPSvy7mI9tYRguw==}

  '@types/verror@1.10.11':
    resolution: {integrity: sha512-RlDm9K7+o5stv0Co8i8ZRGxDbrTxhJtgjqjFyVh/tXQyl/rYtTKlnTvZ88oSTeYREWurwx20Js4kTuKCsFkUtg==}

  '@types/yauzl@2.10.3':
    resolution: {integrity: sha512-oJoftv0LSuaDZE3Le4DbKX+KS9G36NzOeSap90UIK0yMA/NhKJhqlSGtNDORNRaIbQfzjXDrQa0ytJ6mNRGz/Q==}

  '@typescript-eslint/eslint-plugin@6.21.0':
    resolution: {integrity: sha512-oy9+hTPCUFpngkEZUSzbf9MxI65wbKFoQYsgPdILTfbUldp5ovUuphZVe4i30emU9M/kP+T64Di0mxl7dSw3MA==}
    engines: {node: ^16.0.0 || >=18.0.0}
    peerDependencies:
      '@typescript-eslint/parser': ^6.0.0 || ^6.0.0-alpha
      eslint: ^7.0.0 || ^8.0.0
      typescript: '*'
    peerDependenciesMeta:
      typescript:
        optional: true

  '@typescript-eslint/eslint-plugin@8.36.0':
    resolution: {integrity: sha512-lZNihHUVB6ZZiPBNgOQGSxUASI7UJWhT8nHyUGCnaQ28XFCw98IfrMCG3rUl1uwUWoAvodJQby2KTs79UTcrAg==}
    engines: {node: ^18.18.0 || ^20.9.0 || >=21.1.0}
    peerDependencies:
      '@typescript-eslint/parser': ^8.36.0
      eslint: ^8.57.0 || ^9.0.0
      typescript: '>=4.8.4 <5.9.0'

  '@typescript-eslint/parser@6.21.0':
    resolution: {integrity: sha512-tbsV1jPne5CkFQCgPBcDOt30ItF7aJoZL997JSF7MhGQqOeT3svWRYxiqlfA5RUdlHN6Fi+EI9bxqbdyAUZjYQ==}
    engines: {node: ^16.0.0 || >=18.0.0}
    peerDependencies:
      eslint: ^7.0.0 || ^8.0.0
      typescript: '*'
    peerDependenciesMeta:
      typescript:
        optional: true

  '@typescript-eslint/parser@8.36.0':
    resolution: {integrity: sha512-FuYgkHwZLuPbZjQHzJXrtXreJdFMKl16BFYyRrLxDhWr6Qr7Kbcu2s1Yhu8tsiMXw1S0W1pjfFfYEt+R604s+Q==}
    engines: {node: ^18.18.0 || ^20.9.0 || >=21.1.0}
    peerDependencies:
      eslint: ^8.57.0 || ^9.0.0
      typescript: '>=4.8.4 <5.9.0'

  '@typescript-eslint/project-service@8.36.0':
    resolution: {integrity: sha512-JAhQFIABkWccQYeLMrHadu/fhpzmSQ1F1KXkpzqiVxA/iYI6UnRt2trqXHt1sYEcw1mxLnB9rKMsOxXPxowN/g==}
    engines: {node: ^18.18.0 || ^20.9.0 || >=21.1.0}
    peerDependencies:
      typescript: '>=4.8.4 <5.9.0'

  '@typescript-eslint/scope-manager@6.21.0':
    resolution: {integrity: sha512-OwLUIWZJry80O99zvqXVEioyniJMa+d2GrqpUTqi5/v5D5rOrppJVBPa0yKCblcigC0/aYAzxxqQ1B+DS2RYsg==}
    engines: {node: ^16.0.0 || >=18.0.0}

  '@typescript-eslint/scope-manager@8.36.0':
    resolution: {integrity: sha512-wCnapIKnDkN62fYtTGv2+RY8FlnBYA3tNm0fm91kc2BjPhV2vIjwwozJ7LToaLAyb1ca8BxrS7vT+Pvvf7RvqA==}
    engines: {node: ^18.18.0 || ^20.9.0 || >=21.1.0}

  '@typescript-eslint/tsconfig-utils@8.36.0':
    resolution: {integrity: sha512-Nhh3TIEgN18mNbdXpd5Q8mSCBnrZQeY9V7Ca3dqYvNDStNIGRmJA6dmrIPMJ0kow3C7gcQbpsG2rPzy1Ks/AnA==}
    engines: {node: ^18.18.0 || ^20.9.0 || >=21.1.0}
    peerDependencies:
      typescript: '>=4.8.4 <5.9.0'

  '@typescript-eslint/type-utils@6.21.0':
    resolution: {integrity: sha512-rZQI7wHfao8qMX3Rd3xqeYSMCL3SoiSQLBATSiVKARdFGCYSRvmViieZjqc58jKgs8Y8i9YvVVhRbHSTA4VBag==}
    engines: {node: ^16.0.0 || >=18.0.0}
    peerDependencies:
      eslint: ^7.0.0 || ^8.0.0
      typescript: '*'
    peerDependenciesMeta:
      typescript:
        optional: true

  '@typescript-eslint/type-utils@8.36.0':
    resolution: {integrity: sha512-5aaGYG8cVDd6cxfk/ynpYzxBRZJk7w/ymto6uiyUFtdCozQIsQWh7M28/6r57Fwkbweng8qAzoMCPwSJfWlmsg==}
    engines: {node: ^18.18.0 || ^20.9.0 || >=21.1.0}
    peerDependencies:
      eslint: ^8.57.0 || ^9.0.0
      typescript: '>=4.8.4 <5.9.0'

  '@typescript-eslint/types@6.21.0':
    resolution: {integrity: sha512-1kFmZ1rOm5epu9NZEZm1kckCDGj5UJEf7P1kliH4LKu/RkwpsfqqGmY2OOcUs18lSlQBKLDYBOGxRVtrMN5lpg==}
    engines: {node: ^16.0.0 || >=18.0.0}

  '@typescript-eslint/types@8.36.0':
    resolution: {integrity: sha512-xGms6l5cTJKQPZOKM75Dl9yBfNdGeLRsIyufewnxT4vZTrjC0ImQT4fj8QmtJK84F58uSh5HVBSANwcfiXxABQ==}
    engines: {node: ^18.18.0 || ^20.9.0 || >=21.1.0}

  '@typescript-eslint/typescript-estree@6.21.0':
    resolution: {integrity: sha512-6npJTkZcO+y2/kr+z0hc4HwNfrrP4kNYh57ek7yCNlrBjWQ1Y0OS7jiZTkgumrvkX5HkEKXFZkkdFNkaW2wmUQ==}
    engines: {node: ^16.0.0 || >=18.0.0}
    peerDependencies:
      typescript: '*'
    peerDependenciesMeta:
      typescript:
        optional: true

  '@typescript-eslint/typescript-estree@8.36.0':
    resolution: {integrity: sha512-JaS8bDVrfVJX4av0jLpe4ye0BpAaUW7+tnS4Y4ETa3q7NoZgzYbN9zDQTJ8kPb5fQ4n0hliAt9tA4Pfs2zA2Hg==}
    engines: {node: ^18.18.0 || ^20.9.0 || >=21.1.0}
    peerDependencies:
      typescript: '>=4.8.4 <5.9.0'

  '@typescript-eslint/utils@6.21.0':
    resolution: {integrity: sha512-NfWVaC8HP9T8cbKQxHcsJBY5YE1O33+jpMwN45qzWWaPDZgLIbo12toGMWnmhvCpd3sIxkpDw3Wv1B3dYrbDQQ==}
    engines: {node: ^16.0.0 || >=18.0.0}
    peerDependencies:
      eslint: ^7.0.0 || ^8.0.0

  '@typescript-eslint/utils@8.36.0':
    resolution: {integrity: sha512-VOqmHu42aEMT+P2qYjylw6zP/3E/HvptRwdn/PZxyV27KhZg2IOszXod4NcXisWzPAGSS4trE/g4moNj6XmH2g==}
    engines: {node: ^18.18.0 || ^20.9.0 || >=21.1.0}
    peerDependencies:
      eslint: ^8.57.0 || ^9.0.0
      typescript: '>=4.8.4 <5.9.0'

  '@typescript-eslint/visitor-keys@6.21.0':
    resolution: {integrity: sha512-JJtkDduxLi9bivAB+cYOVMtbkqdPOhZ+ZI5LC47MIRrDV4Yn2o+ZnW10Nkmr28xRpSpdJ6Sm42Hjf2+REYXm0A==}
    engines: {node: ^16.0.0 || >=18.0.0}

  '@typescript-eslint/visitor-keys@8.36.0':
    resolution: {integrity: sha512-vZrhV2lRPWDuGoxcmrzRZyxAggPL+qp3WzUrlZD+slFueDiYHxeBa34dUXPuC0RmGKzl4lS5kFJYvKCq9cnNDA==}
    engines: {node: ^18.18.0 || ^20.9.0 || >=21.1.0}

  '@ungap/structured-clone@1.3.0':
    resolution: {integrity: sha512-WmoN8qaIAo7WTYWbAZuG8PYEhn5fkz7dZrqTBZ7dtt//lL2Gwms1IcnQ5yHqjDfX8Ft5j4YzDM23f87zBfDe9g==}

  '@vitest/coverage-v8@1.6.1':
    resolution: {integrity: sha512-6YeRZwuO4oTGKxD3bijok756oktHSIm3eczVVzNe3scqzuhLwltIF3S9ZL/vwOVIpURmU6SnZhziXXAfw8/Qlw==}
    peerDependencies:
      vitest: 1.6.1

  '@vitest/expect@1.6.1':
    resolution: {integrity: sha512-jXL+9+ZNIJKruofqXuuTClf44eSpcHlgj3CiuNihUF3Ioujtmc0zIa3UJOW5RjDK1YLBJZnWBlPuqhYycLioog==}

  '@vitest/runner@1.6.1':
    resolution: {integrity: sha512-3nSnYXkVkf3mXFfE7vVyPmi3Sazhb/2cfZGGs0JRzFsPFvAMBEcrweV1V1GsrstdXeKCTXlJbvnQwGWgEIHmOA==}

  '@vitest/snapshot@1.6.1':
    resolution: {integrity: sha512-WvidQuWAzU2p95u8GAKlRMqMyN1yOJkGHnx3M1PL9Raf7AQ1kwLKg04ADlCa3+OXUZE7BceOhVZiuWAbzCKcUQ==}

  '@vitest/spy@1.6.1':
    resolution: {integrity: sha512-MGcMmpGkZebsMZhbQKkAf9CX5zGvjkBTqf8Zx3ApYWXr3wG+QvEu2eXWfnIIWYSJExIp4V9FCKDEeygzkYrXMw==}

  '@vitest/utils@1.6.1':
    resolution: {integrity: sha512-jOrrUvXM4Av9ZWiG1EajNto0u96kWAhJ1LmPmJhXXQx/32MecEKd10pOLYgS2BQx1TgkGhloPU1ArDW2vvaY6g==}

  '@xmldom/xmldom@0.8.10':
    resolution: {integrity: sha512-2WALfTl4xo2SkGCYRt6rDTFfk9R1czmBvUQy12gK2KuRKIpWEhcbbzy8EZXtz/jkRqHX8bFEc6FC1HjX4TUWYw==}
    engines: {node: '>=10.0.0'}

  abbrev@1.1.1:
    resolution: {integrity: sha512-nne9/IiQ/hzIhY6pdDnbBtz7DjPTKrY00P/zvPSm5pOFkl6xuGrGnXn/VtTNNfNtAfZ9/1RtehkszU9qcTii0Q==}

  acorn-jsx@5.3.2:
    resolution: {integrity: sha512-rq9s+JNhf0IChjtDXxllJ7g41oZk5SlXtp0LHwyA5cejwn7vKmKp4pPri6YEePv2PU65sAsegbXtIinmDFDXgQ==}
    peerDependencies:
      acorn: ^6.0.0 || ^7.0.0 || ^8.0.0

  acorn-walk@8.3.4:
    resolution: {integrity: sha512-ueEepnujpqee2o5aIYnvHU6C0A42MNdsIDeqy5BydrkuC5R1ZuUFnm27EeFJGoEHJQgn3uleRvmTXaJgfXbt4g==}
    engines: {node: '>=0.4.0'}

  acorn@8.15.0:
    resolution: {integrity: sha512-NZyJarBfL7nWwIq+FDL6Zp/yHEhePMNnnJ0y3qfieCrmNvYct8uvtiV41UvlSe6apAfk0fY1FbWx+NwfmpvtTg==}
    engines: {node: '>=0.4.0'}
    hasBin: true

  agent-base@6.0.2:
    resolution: {integrity: sha512-RZNwNclF7+MS/8bDg70amg32dyeZGZxiDuQmZxKLAlQjr3jGyLx+4Kkk58UO7D2QdgFIQCovuSuZESne6RG6XQ==}
    engines: {node: '>= 6.0.0'}

  agent-base@7.1.4:
    resolution: {integrity: sha512-MnA+YT8fwfJPgBx3m60MNqakm30XOkyIoH1y6huTQvC0PwZG7ki8NacLBcrPbNoo8vEZy7Jpuk7+jMO+CUovTQ==}
    engines: {node: '>= 14'}

  agentkeepalive@4.6.0:
    resolution: {integrity: sha512-kja8j7PjmncONqaTsB8fQ+wE2mSU2DJ9D4XKoJ5PFWIdRMa6SLSN1ff4mOr4jCbfRSsxR4keIiySJU0N9T5hIQ==}
    engines: {node: '>= 8.0.0'}

  aggregate-error@3.1.0:
    resolution: {integrity: sha512-4I7Td01quW/RpocfNayFdFVk1qSuoh0E7JrbRJ16nH01HhKFQ88INq9Sd+nd72zqRySlr9BmDA8xlEJ6vJMrYA==}
    engines: {node: '>=8'}

  ajv-keywords@3.5.2:
    resolution: {integrity: sha512-5p6WTN0DdTGVQk6VjcEju19IgaHudalcfabD7yhDGeA6bcQnmL+CpveLJq/3hvfwd1aof6L386Ougkx6RfyMIQ==}
    peerDependencies:
      ajv: ^6.9.1

  ajv@6.12.6:
    resolution: {integrity: sha512-j3fVLgvTo527anyYyJOGTYJbG+vnnQYvE0m5mmkc1TK+nxAppkCLMIL0aZ4dblVCNoGShhm+kzE4ZUykBoMg4g==}

  ansi-colors@4.1.3:
    resolution: {integrity: sha512-/6w/C21Pm1A7aZitlI5Ni/2J6FFQN8i1Cvz3kHABAAbw93v/NlvKdVOqz7CCWz/3iv/JplRSEEZ83XION15ovw==}
    engines: {node: '>=6'}

  ansi-regex@5.0.1:
    resolution: {integrity: sha512-quJQXlTSUGL2LH9SUXo8VwsY4soanhgo6LNSm84E1LBcE8s3O0wpdiRzyR9z/ZZJMlMWv37qOOb9pdJlMUEKFQ==}
    engines: {node: '>=8'}

  ansi-regex@6.1.0:
    resolution: {integrity: sha512-7HSX4QQb4CspciLpVFwyRe79O3xsIZDDLER21kERQ71oaPodF8jL725AgJMFAYbooIqolJoRLuM81SpeUkpkvA==}
    engines: {node: '>=12'}

  ansi-styles@4.3.0:
    resolution: {integrity: sha512-zbB9rCJAT1rbjiVDb2hqKFHNYLxgtk8NURxZ3IZwD3F6NtxbXZQCnnSi1Lkx+IDohdPlFp222wVALIheZJQSEg==}
    engines: {node: '>=8'}

  ansi-styles@5.2.0:
    resolution: {integrity: sha512-Cxwpt2SfTzTtXcfOlzGEee8O+c+MmUgGrNiBcXnuWxuFJHe6a5Hz7qwhwe5OgaSYI0IJvkLqWX1ASG+cJOkEiA==}
    engines: {node: '>=10'}

  ansi-styles@6.2.1:
    resolution: {integrity: sha512-bN798gFfQX+viw3R7yrGWRqnrN2oRkEkUjjl4JNn4E8GxxbjtG3FbrEIIY3l8/hrwUwIeCZvi4QuOTP4MErVug==}
    engines: {node: '>=12'}

  anymatch@3.1.3:
    resolution: {integrity: sha512-KMReFUr0B4t+D+OBkjR3KYqvocp2XaSzO55UcB6mgQMd3KbcE+mWTyvVV7D/zsdEbNnV6acZUutkiHQXvTr1Rw==}
    engines: {node: '>= 8'}

  app-builder-bin@5.0.0-alpha.12:
    resolution: {integrity: sha512-j87o0j6LqPL3QRr8yid6c+Tt5gC7xNfYo6uQIQkorAC6MpeayVMZrEDzKmJJ/Hlv7EnOQpaRm53k6ktDYZyB6w==}

  app-builder-lib@26.0.12:
    resolution: {integrity: sha512-+/CEPH1fVKf6HowBUs6LcAIoRcjeqgvAeoSE+cl7Y7LndyQ9ViGPYibNk7wmhMHzNgHIuIbw4nWADPO+4mjgWw==}
    engines: {node: '>=14.0.0'}
    peerDependencies:
      dmg-builder: 26.0.12
      electron-builder-squirrel-windows: 26.0.12

  arg@4.1.0:
    resolution: {integrity: sha512-ZWc51jO3qegGkVh8Hwpv636EkbesNV5ZNQPCtRa+0qytRYPEs9IYT9qITY9buezqUH5uqyzlWLcufrzU2rffdg==}

  argparse@1.0.10:
    resolution: {integrity: sha512-o5Roy6tNG4SL/FOkCAN6RzjiakZS25RLYFrcMttJqbdd8BWrnA+fGz57iN5Pb06pvBGvl5gQ0B48dJlslXvoTg==}

  argparse@2.0.1:
    resolution: {integrity: sha512-8+9WqebbFzpX9OR+Wa6O29asIogeRMzcGtAINdpMHHyAg10f05aSFVBbcEqGf/PXw1EjAZ+q2/bEBg3DvurK3Q==}

  aria-query@5.3.2:
    resolution: {integrity: sha512-COROpnaoap1E2F000S62r6A60uHZnmlvomhfyT2DlTcrY1OrBKn2UhH7qn5wTC9zMvD0AY7csdPSNwKP+7WiQw==}
    engines: {node: '>= 0.4'}

  array-union@2.1.0:
    resolution: {integrity: sha512-HGyxoOTYUyCM6stUe6EJgnd4EoewAI7zMdfqO+kGjnlZmBDz/cR5pf8r/cR4Wq60sL/p0IkcjUEEPwS3GFrIyw==}
    engines: {node: '>=8'}

  assert-plus@1.0.0:
    resolution: {integrity: sha512-NfJ4UzBCcQGLDlQq7nHxH+tv3kyZ0hHQqF5BO6J7tNJeP5do1llPr8dZ8zHonfhAu0PHAdMkSo+8o0wxg9lZWw==}
    engines: {node: '>=0.8'}

  assertion-error@1.1.0:
    resolution: {integrity: sha512-jgsaNduz+ndvGyFt3uSuWqvy4lCnIJiovtouQN5JZHOKCS2QuhEdbcQHFhVksz2N2U9hXJo8odG7ETyWlEeuDw==}

  astral-regex@2.0.0:
    resolution: {integrity: sha512-Z7tMw1ytTXt5jqMcOP+OQteU1VuNK9Y02uuJtKQ1Sv69jXQKKg5cibLwGJow8yzZP+eAc18EmLGPal0bp36rvQ==}
    engines: {node: '>=8'}

  async-exit-hook@2.0.1:
    resolution: {integrity: sha512-NW2cX8m1Q7KPA7a5M2ULQeZ2wR5qI5PAbw5L0UOMxdioVk9PMZ0h1TmyZEkPYrCvYjDlFICusOu1dlEKAAeXBw==}
    engines: {node: '>=0.12.0'}

  async@3.2.6:
    resolution: {integrity: sha512-htCUDlxyyCLMgaM3xXg0C0LW2xqfuQ6p05pCEIsXuyQ+a1koYKTuBMzRNwmybfLgvJDMd0r1LTn4+E0Ti6C2AA==}

  asynckit@0.4.0:
    resolution: {integrity: sha512-Oei9OH4tRh0YqU3GxhX79dM/mwVgvbZJaSNaRk+bshkj0S5cfHcgYakreBjrHwatXKbz+IoIdYLxrKim2MjW0Q==}

  at-least-node@1.0.0:
    resolution: {integrity: sha512-+q/t7Ekv1EDY2l6Gda6LLiX14rU9TV20Wa3ofeQmwPFZbOMo9DXrLbOjFaaclkXKWidIaopwAObQDqwWtGUjqg==}
    engines: {node: '>= 4.0.0'}

  axios@1.11.0:
    resolution: {integrity: sha512-1Lx3WLFQWm3ooKDYZD1eXmoGO9fxYQjrycfHFC8P0sCfQVXyROp0p9PFWBehewBOdCwHc+f/b8I0fMto5eSfwA==}

  axobject-query@4.1.0:
    resolution: {integrity: sha512-qIj0G9wZbMGNLjLmg1PT6v2mE9AH2zlnADJD/2tC6E00hgmhUOfEB6greHPAfLRSufHqROIUTkw6E+M3lH0PTQ==}
    engines: {node: '>= 0.4'}

  balanced-match@1.0.2:
    resolution: {integrity: sha512-3oSeUO0TMV67hN1AmbXsK4yaqU7tjiHlbxRDZOpH0KW9+CeX4bRAaX0Anxt0tx2MrpRpWwQaPwIlISEJhYU5Pw==}

  base64-js@1.5.1:
    resolution: {integrity: sha512-AKpaYlHn8t4SVbOHCy+b5+KKgvR4vrsD8vbvrbiQJps7fKDTkjkDry6ji0rUJjC0kzbNePLwzxq8iypo41qeWA==}

  better-path-resolve@1.0.0:
    resolution: {integrity: sha512-pbnl5XzGBdrFU/wT4jqmJVPn2B6UHPBOhzMQkY/SPUPB6QtUXtmBHBIwCbXJol93mOpGMnQyP/+BB19q04xj7g==}
    engines: {node: '>=4'}

  binary-extensions@2.3.0:
    resolution: {integrity: sha512-Ceh+7ox5qe7LJuLHoY0feh3pHuUDHAcRUeyL2VYghZwfpkNIy/+8Ocg0a3UuSoYzavmylwuLWQOf3hl0jjMMIw==}
    engines: {node: '>=8'}

  bl@4.1.0:
    resolution: {integrity: sha512-1W07cM9gS6DcLperZfFSj+bWLtaPGSOHWhPiGzXmvVJbRLdG82sH/Kn8EtW1VqWVA54AKf2h5k5BbnIbwF3h6w==}

  boolean@3.2.0:
    resolution: {integrity: sha512-d0II/GO9uf9lfUHH2BQsjxzRJZBdsjgsBiW4BvhWk/3qoKwQFjIDVN19PfX8F2D/r9PCMTtLWjYVCFrpeYUzsw==}
    deprecated: Package no longer supported. Contact Support at https://www.npmjs.com/support for more info.

  brace-expansion@1.1.12:
    resolution: {integrity: sha512-9T9UjW3r0UW5c1Q7GTwllptXwhvYmEzFhzMfZ9H7FQWt+uZePjZPjBP/W1ZEyZ1twGWom5/56TF4lPcqjnDHcg==}

  brace-expansion@2.0.2:
    resolution: {integrity: sha512-Jt0vHyM+jmUBqojB7E1NIYadt0vI0Qxjxd2TErW94wDz+E2LAm5vKMXXwg6ZZBTHPuUlDgQHKXvjGBdfcF1ZDQ==}

  braces@3.0.3:
    resolution: {integrity: sha512-yQbXgO/OSZVD2IsiLlro+7Hf6Q18EJrKSEsdoMzKePKXct3gvD8oLcOQdIzGupr5Fj+EDe8gO/lxc1BzfMpxvA==}
    engines: {node: '>=8'}

  buffer-crc32@0.2.13:
    resolution: {integrity: sha512-VO9Ht/+p3SN7SKWqcrgEzjGbRSJYTx+Q1pTQC0wrWqHx0vpJraQ6GtHx8tvcg1rlK1byhU5gccxgOgj7B0TDkQ==}

  buffer-crc32@1.0.0:
    resolution: {integrity: sha512-Db1SbgBS/fg/392AblrMJk97KggmvYhr4pB5ZIMTWtaivCPMWLkmb7m21cJvpvgK+J3nsU2CmmixNBZx4vFj/w==}
    engines: {node: '>=8.0.0'}

  buffer-from@1.1.2:
    resolution: {integrity: sha512-E+XQCRwSbaaiChtv6k6Dwgc+bx+Bs6vuKJHHl5kox/BaKbhiXzqQOwK4cO22yElGp2OCmjwVhT3HmxgyPGnJfQ==}

  buffer@5.7.1:
    resolution: {integrity: sha512-EHcyIPBQ4BSGlvjB16k5KgAJ27CIsHY/2JBmCRReo48y9rQ3MaUzWX3KVlBa4U7MyX02HdVj0K7C3WaB3ju7FQ==}

  builder-util-runtime@9.3.1:
    resolution: {integrity: sha512-2/egrNDDnRaxVwK3A+cJq6UOlqOdedGA7JPqCeJjN2Zjk1/QB/6QUi3b714ScIGS7HafFXTyzJEOr5b44I3kvQ==}
    engines: {node: '>=12.0.0'}

  builder-util@26.0.11:
    resolution: {integrity: sha512-xNjXfsldUEe153h1DraD0XvDOpqGR0L5eKFkdReB7eFW5HqysDZFfly4rckda6y9dF39N3pkPlOblcfHKGw+uA==}

  bytes@3.1.0:
    resolution: {integrity: sha512-zauLjrfCG+xvoyaqLoV8bLVXXNGC4JqlxFCutSDWA6fJrTo2ZuvLYTqZ7aHBLZSMOopbzwv8f+wZcVzfVTI2Dg==}
    engines: {node: '>= 0.8'}

  cac@6.7.14:
    resolution: {integrity: sha512-b6Ilus+c3RrdDk+JhLKUAQfzzgLEPy6wcXqS7f/xe1EETvsDP6GORG7SFuOs6cID5YkqchW/LXZbX5bc8j7ZcQ==}
    engines: {node: '>=8'}

  cacache@16.1.3:
    resolution: {integrity: sha512-/+Emcj9DAXxX4cwlLmRI9c166RuL3w30zp4R7Joiv2cQTtTtA+jeuCAjH3ZlGnYS3tKENSrKhAzVVP9GVyzeYQ==}
    engines: {node: ^12.13.0 || ^14.15.0 || >=16.0.0}

  cacheable-lookup@5.0.4:
    resolution: {integrity: sha512-2/kNscPhpcxrOigMZzbiWF7dz8ilhb/nIHU3EyZiXWXpeq/au8qJ8VhdftMkty3n7Gj6HIGalQG8oiBNB3AJgA==}
    engines: {node: '>=10.6.0'}

  cacheable-request@7.0.4:
    resolution: {integrity: sha512-v+p6ongsrp0yTGbJXjgxPow2+DL93DASP4kXCDKb8/bwRtt9OEF3whggkkDkGNzgcWy2XaF4a8nZglC7uElscg==}
    engines: {node: '>=8'}

  call-bind-apply-helpers@1.0.2:
    resolution: {integrity: sha512-Sp1ablJ0ivDkSzjcaJdxEunN5/XvksFJ2sMBFfq6x0ryhQV/2b/KwFe21cMpmHtPOSij8K99/wSfoEuTObmuMQ==}
    engines: {node: '>= 0.4'}

  callsites@3.1.0:
    resolution: {integrity: sha512-P8BjAsXvZS+VIDUI11hHCQEv74YT67YUi5JJFNWIqL235sBmjX4+qx9Muvls5ivyNENctx46xQLQ3aTuE7ssaQ==}
    engines: {node: '>=6'}

  chai@4.5.0:
    resolution: {integrity: sha512-RITGBfijLkBddZvnn8jdqoTypxvqbOLYQkGGxXzeFjVHvudaPw0HNFD9x928/eUwYWd2dPCugVqspGALTZZQKw==}
    engines: {node: '>=4'}

  chalk@4.1.2:
    resolution: {integrity: sha512-oKnbhFyRIXpUuez8iBMmyEa4nbj4IOQyuhc/wy9kY7/WVPcwIO9VA668Pu8RkO7+0G76SLROeyw9CpQ061i4mA==}
    engines: {node: '>=10'}

  chardet@0.7.0:
    resolution: {integrity: sha512-mT8iDcrh03qDGRRmoA2hmBJnxpllMR+0/0qlzjqZES6NdiWDcZkCNAk4rPFZ9Q85r27unkiNNg8ZOiwZXBHwcA==}

  check-error@1.0.3:
    resolution: {integrity: sha512-iKEoDYaRmd1mxM90a2OEfWhjsjPpYPuQ+lMYsoxB126+t8fw7ySEO48nmDg5COTjxDI65/Y2OWpeEHk3ZOe8zg==}

  chokidar@3.6.0:
    resolution: {integrity: sha512-7VT13fmjotKpGipCW9JEQAusEPE+Ei8nl6/g4FBAmIm0GOOLMua9NDDo/DWp0ZAxCr3cPq5ZpBqmPAQgDda2Pw==}
    engines: {node: '>= 8.10.0'}

  chokidar@4.0.3:
    resolution: {integrity: sha512-Qgzu8kfBvo+cA4962jnP1KkS6Dop5NS6g7R5LFYJr4b8Ub94PPQXUksCw9PvXoeXPRRddRNC5C1JQUR2SMGtnA==}
    engines: {node: '>= 14.16.0'}

  chownr@2.0.0:
    resolution: {integrity: sha512-bIomtDF5KGpdogkLd9VspvFzk9KfpyyGlS8YFVZl7TGPBHL5snIOnxeshwVgPteQ9b4Eydl+pVbIyE1DcvCWgQ==}
    engines: {node: '>=10'}

  chromium-pickle-js@0.2.0:
    resolution: {integrity: sha512-1R5Fho+jBq0DDydt+/vHWj5KJNJCKdARKOCwZUen84I5BreWoLqRLANH1U87eJy1tiASPtMnGqJJq0ZsLoRPOw==}

  ci-info@3.9.0:
    resolution: {integrity: sha512-NIxF55hv4nSqQswkAeiOi1r83xy8JldOFDTWiug55KBu9Jnblncd2U6ViHmYgHf01TPZS77NJBhBMKdWj9HQMQ==}
    engines: {node: '>=8'}

  clean-stack@2.2.0:
    resolution: {integrity: sha512-4diC9HaTE+KRAMWhDhrGOECgWZxoevMc5TlkObMqNSsVU62PYzXZ/SMTjzyGAFF1YusgxGcSWTEXBhp0CPwQ1A==}
    engines: {node: '>=6'}

  cli-cursor@3.1.0:
    resolution: {integrity: sha512-I/zHAwsKf9FqGoXM4WWRACob9+SNukZTd94DWF57E4toouRulbCxcUh6RKUEOQlYTHJnzkPMySvPNaaSLNfLZw==}
    engines: {node: '>=8'}

  cli-spinners@2.9.2:
    resolution: {integrity: sha512-ywqV+5MmyL4E7ybXgKys4DugZbX0FC6LnwrhjuykIjnK9k8OQacQ7axGKnjDXWNhns0xot3bZI5h55H8yo9cJg==}
    engines: {node: '>=6'}

  cli-truncate@2.1.0:
    resolution: {integrity: sha512-n8fOixwDD6b/ObinzTrp1ZKFzbgvKZvuz/TvejnLn1aQfC6r52XEx85FmuC+3HI+JM7coBRXUvNqEU2PHVrHpg==}
    engines: {node: '>=8'}

  cliui@8.0.1:
    resolution: {integrity: sha512-BSeNnyus75C4//NQ9gQt1/csTXyo/8Sb+afLAkzAptFuMsod9HFokGNudZpi/oQV73hnVK+sR+5PVRMd+Dr7YQ==}
    engines: {node: '>=12'}

  clone-response@1.0.3:
    resolution: {integrity: sha512-ROoL94jJH2dUVML2Y/5PEDNaSHgeOdSDicUyS7izcF63G6sTc/FTjLub4b8Il9S8S0beOfYt0TaA5qvFK+w0wA==}

  clone@1.0.4:
    resolution: {integrity: sha512-JQHZ2QMW6l3aH/j6xCqQThY/9OH4D/9ls34cgkUBiEeocRTU04tHfKPBsUK1PqZCUQM7GiA0IIXJSuXHI64Kbg==}
    engines: {node: '>=0.8'}

  clsx@2.1.1:
    resolution: {integrity: sha512-eYm0QWBtUrBWZWG0d386OGAw16Z995PiOVo2B7bjWSbHedGl5e0ZWaq65kOGgUSNesEIDkB9ISbTg/JK9dhCZA==}
    engines: {node: '>=6'}

  code-red@1.0.4:
    resolution: {integrity: sha512-7qJWqItLA8/VPVlKJlFXU+NBlo/qyfs39aJcuMT/2ere32ZqvF5OSxgdM5xOfJJ7O429gg2HM47y8v9P+9wrNw==}

  color-convert@2.0.1:
    resolution: {integrity: sha512-RRECPsj7iu/xb5oKYcsFHSppFNnsj/52OVTRKb4zP5onXwVF3zVmmToNcOfGC+CRDpfK/U584fMg38ZHCaElKQ==}
    engines: {node: '>=7.0.0'}

  color-name@1.1.4:
    resolution: {integrity: sha512-dOy+3AuW3a2wNbZHIuMZpTcgjGuLU/uBL/ubcZF9OXbDo8ff4O8yVp5Bf0efS8uEoYo5q4Fx7dY9OgQGXgAsQA==}

  combined-stream@1.0.8:
    resolution: {integrity: sha512-FQN4MRfuJeHf7cBbBMJFXhKSDq+2kAArBlmRBvcvFE5BB1HZKXtSFASDhdlz9zOYwxh8lDdnvmMOe/+5cdoEdg==}
    engines: {node: '>= 0.8'}

  commander@5.1.0:
    resolution: {integrity: sha512-P0CysNDQ7rtVw4QIQtm+MRxV66vKFSvlsQvGYXZWR3qFU0jlMKHZZZgw8e+8DSah4UDKMqnknRDQz+xuQXQ/Zg==}
    engines: {node: '>= 6'}

  commander@9.5.0:
    resolution: {integrity: sha512-KRs7WVDKg86PWiuAqhDrAQnTXZKraVcCc6vFdL14qrZ/DcWwuRo7VoiYXalXO7S5GKpqYiVEwCbgFDfxNHKJBQ==}
    engines: {node: ^12.20.0 || >=14}

  commondir@1.0.1:
    resolution: {integrity: sha512-W9pAhw0ja1Edb5GVdIF1mjZw/ASI0AlShXM83UUGe2DVr5TdAPEA1OA8m/g8zWp9x6On7gqufY+FatDbC3MDQg==}

  compare-version@0.1.2:
    resolution: {integrity: sha512-pJDh5/4wrEnXX/VWRZvruAGHkzKdr46z11OlTPN+VrATlWWhSKewNCJ1futCO5C7eJB3nPMFZA1LeYtcFboZ2A==}
    engines: {node: '>=0.10.0'}

  concat-map@0.0.1:
    resolution: {integrity: sha512-/Srv4dswyQNBfohGpz9o6Yb3Gz3SrUDqBH5rTuhGR7ahtlbYKnVxw2bCFMRljaA7EXHaXZ8wsHdodFvbkhKmqg==}

  concurrently@8.2.2:
    resolution: {integrity: sha512-1dP4gpXFhei8IOtlXRE/T/4H88ElHgTiUzh71YUmtjTEHMSRS2Z/fgOxHSxxusGHogsRfxNq1vyAwxSC+EVyDg==}
    engines: {node: ^14.13.0 || >=16.0.0}
    hasBin: true

  concurrently@9.2.0:
    resolution: {integrity: sha512-IsB/fiXTupmagMW4MNp2lx2cdSN2FfZq78vF90LBB+zZHArbIQZjQtzXCiXnvTxCZSvXanTqFLWBjw2UkLx1SQ==}
    engines: {node: '>=18'}
    hasBin: true

  confbox@0.1.8:
    resolution: {integrity: sha512-RMtmw0iFkeR4YV+fUOSucriAQNb9g8zFR52MWCtl+cCZOFRNL6zeB395vPzFhEjjn4fMxXudmELnl/KF/WrK6w==}

  config-file-ts@0.2.8-rc1:
    resolution: {integrity: sha512-GtNECbVI82bT4RiDIzBSVuTKoSHufnU7Ce7/42bkWZJZFLjmDF2WBpVsvRkhKCfKBnTBb3qZrBwPpFBU/Myvhg==}

  content-type@1.0.4:
    resolution: {integrity: sha512-hIP3EEPs8tB9AT1L+NUqtwOAps4mk2Zob89MWXMHjHWg9milF/j4osnnQLXBCBFBk/tvIG/tUc9mOUJiPBhPXA==}
    engines: {node: '>= 0.6'}

  cookie@0.6.0:
    resolution: {integrity: sha512-U71cyTamuh1CRNCfpGY6to28lxvNwPG4Guz/EVjgf3Jmzv0vlDp1atT9eS5dDjMYHucpHbWns6Lwf3BKz6svdw==}
    engines: {node: '>= 0.6'}

  core-util-is@1.0.2:
    resolution: {integrity: sha512-3lqz5YjWTYnW6dlDa5TLaTCcShfar1e40rmcJVwCBJC6mWlFuj0eCHIElmG1g5kyuJ/GD+8Wn4FFCcz4gJPfaQ==}

  crc@3.8.0:
    resolution: {integrity: sha512-iX3mfgcTMIq3ZKLIsVFAbv7+Mc10kxabAGQb8HvjA1o3T1PIYprbakQ65d3I+2HGHt6nSKkM9PYjgoJO2KcFBQ==}

  cross-dirname@0.1.0:
    resolution: {integrity: sha512-+R08/oI0nl3vfPcqftZRpytksBXDzOUveBq/NBVx0sUp1axwzPQrKinNx5yd5sxPu8j1wIy8AfnVQ+5eFdha6Q==}

  cross-env@7.0.3:
    resolution: {integrity: sha512-+/HKd6EgcQCJGh2PSjZuUitQBQynKor4wrFbRg4DtAgS1aWO+gU52xpH7M9ScGgXSYmAVS9bIJ8EzuaGw0oNAw==}
    engines: {node: '>=10.14', npm: '>=6', yarn: '>=1'}
    hasBin: true

  cross-spawn@7.0.6:
    resolution: {integrity: sha512-uV2QOWP2nWzsy2aMp8aRibhi9dlzF5Hgh5SHaB9OiTGEyDTiJJyx0uy51QXdyWbtAHNua4XJzUKca3OzKUd3vA==}
    engines: {node: '>= 8'}

  css-tree@2.3.1:
    resolution: {integrity: sha512-6Fv1DV/TYw//QF5IzQdqsNDjx/wc8TrMBZsqjL9eW01tWb7R7k/mq+/VXfJCl7SoD5emsJop9cOByJZfs8hYIw==}
    engines: {node: ^10 || ^12.20.0 || ^14.13.0 || >=15.0.0}

  cssesc@3.0.0:
    resolution: {integrity: sha512-/Tb/JcjK111nNScGob5MNtsntNM1aCNUDipB/TkwZFhyDrrE47SOx/18wF2bbjgc3ZzCSKW1T5nt5EbFoAz/Vg==}
    engines: {node: '>=4'}
    hasBin: true

  date-fns@2.30.0:
    resolution: {integrity: sha512-fnULvOpxnC5/Vg3NCiWelDsLiUc9bRwAPs/+LfTLNvetFCtCTN+yQz15C/fs4AwX1R9K5GLtLfn8QW+dWisaAw==}
    engines: {node: '>=0.11'}

  debug@4.4.1:
    resolution: {integrity: sha512-KcKCqiftBJcZr++7ykoDIEwSa3XWowTfNPo92BYxjXiyYEVrUQh2aLyhxBCwww+heortUFxEJYcRzosstTEBYQ==}
    engines: {node: '>=6.0'}
    peerDependencies:
      supports-color: '*'
    peerDependenciesMeta:
      supports-color:
        optional: true

  decompress-response@6.0.0:
    resolution: {integrity: sha512-aW35yZM6Bb/4oJlZncMH2LCoZtJXTRxES17vE3hoRiowU2kWHaJKFkSBDnDR+cm9J+9QhXmREyIfv0pji9ejCQ==}
    engines: {node: '>=10'}

  dedent-js@1.0.1:
    resolution: {integrity: sha512-OUepMozQULMLUmhxS95Vudo0jb0UchLimi3+pQ2plj61Fcy8axbP9hbiD4Sz6DPqn6XG3kfmziVfQ1rSys5AJQ==}

  deep-eql@4.1.4:
    resolution: {integrity: sha512-SUwdGfqdKOwxCPeVYjwSyRpJ7Z+fhpwIAtmCUdZIWZ/YP5R9WAsyuSgpLVDi9bjWoN2LXHNss/dk3urXtdQxGg==}
    engines: {node: '>=6'}

  deep-is@0.1.4:
    resolution: {integrity: sha512-oIPzksmTg4/MriiaYGO+okXDT7ztn/w3Eptv/+gSIdMdKsJo0u4CfYNFJPy+4SKMuCqGw2wxnA+URMg3t8a/bQ==}

  deepmerge@4.3.1:
    resolution: {integrity: sha512-3sUqbMEc77XqpdNO7FRyRog+eW3ph+GYCbj+rK+uYyRMuwsVy0rMiVtPn+QJlKFvWP/1PYpapqYn0Me2knFn+A==}
    engines: {node: '>=0.10.0'}

  defaults@1.0.4:
    resolution: {integrity: sha512-eFuaLoy/Rxalv2kr+lqMlUnrDWV+3j4pljOIJgLIhI058IQfWJ7vXhyEIHu+HtC738klGALYxOKDO0bQP3tg8A==}

  defer-to-connect@2.0.1:
    resolution: {integrity: sha512-4tvttepXG1VaYGrRibk5EwJd1t4udunSOVMdLSAL6mId1ix438oPwPZMALY41FCijukO1L0twNcGsdzS7dHgDg==}
    engines: {node: '>=10'}

  define-data-property@1.1.4:
    resolution: {integrity: sha512-rBMvIzlpA8v6E+SJZoo++HAYqsLrkg7MSfIinMPFhmkorw7X+dOXVJQs+QT69zGkzMyfDnIMN2Wid1+NbL3T+A==}
    engines: {node: '>= 0.4'}

  define-properties@1.2.1:
    resolution: {integrity: sha512-8QmQKqEASLd5nx0U1B1okLElbUuuttJ/AnYmRXbbbGDWh6uS208EjD4Xqq/I9wK7u0v6O08XhTWnt5XtEbR6Dg==}
    engines: {node: '>= 0.4'}

  delayed-stream@1.0.0:
    resolution: {integrity: sha512-ZySD7Nf91aLB0RxL4KGrKHBXl7Eds1DAmEdcoVawXnLD7SDhpNgtuII2aAkg7a7QS41jxPSZ17p4VdGnMHk3MQ==}
    engines: {node: '>=0.4.0'}

  depd@1.1.2:
    resolution: {integrity: sha512-7emPTl6Dpo6JRXOXjLRxck+FlLRX5847cLKEn00PLAgc3g2hTZZgr+e4c2v6QpSmLeFP3n5yUo7ft6avBK/5jQ==}
    engines: {node: '>= 0.6'}

  detect-indent@6.1.0:
    resolution: {integrity: sha512-reYkTUJAZb9gUuZ2RvVCNhVHdg62RHnJ7WJl8ftMi4diZ6NWlciOzQN88pUhSELEwflJht4oQDv0F0BMlwaYtA==}
    engines: {node: '>=8'}

  detect-libc@2.0.4:
    resolution: {integrity: sha512-3UDv+G9CsCKO1WKMGw9fwq/SWJYbI0c5Y7LU1AXYoDdbhE2AHQ6N6Nb34sG8Fj7T5APy8qXDCKuuIHd1BR0tVA==}
    engines: {node: '>=8'}

  detect-node@2.1.0:
    resolution: {integrity: sha512-T0NIuQpnTvFDATNuHN5roPwSBG83rFsuO+MXXH9/3N1eFbn4wcPjttvjMLEPWJ0RGUYgQE7cGgS3tNxbqCGM7g==}

  devalue@5.1.1:
    resolution: {integrity: sha512-maua5KUiapvEwiEAe+XnlZ3Rh0GD+qI1J/nb9vrJc3muPXvcF/8gXYTWF76+5DAqHyDUtOIImEuo0YKE9mshVw==}

  diff-sequences@29.6.3:
    resolution: {integrity: sha512-EjePK1srD3P08o2j4f0ExnylqRs5B9tJjcp9t1krH2qRi8CCdsYfwe9JgSLurFBWwq4uOlipzfk5fHNvwFKr8Q==}
    engines: {node: ^14.15.0 || ^16.10.0 || >=18.0.0}

  dir-compare@4.2.0:
    resolution: {integrity: sha512-2xMCmOoMrdQIPHdsTawECdNPwlVFB9zGcz3kuhmBO6U3oU+UQjsue0i8ayLKpgBcm+hcXPMVSGUN9d+pvJ6+VQ==}

  dir-glob@3.0.1:
    resolution: {integrity: sha512-WkrWp9GR4KXfKGYzOLmTuGVi1UWFfws377n9cc55/tb6DuqyF6pcQ5AbiHEshaDpY9v6oaSr2XCDidGmMwdzIA==}
    engines: {node: '>=8'}

  dmg-builder@26.0.12:
    resolution: {integrity: sha512-59CAAjAhTaIMCN8y9kD573vDkxbs1uhDcrFLHSgutYdPcGOU35Rf95725snvzEOy4BFB7+eLJ8djCNPmGwG67w==}

  dmg-license@1.0.11:
    resolution: {integrity: sha512-ZdzmqwKmECOWJpqefloC5OJy1+WZBBse5+MR88z9g9Zn4VY+WYUkAyojmhzJckH5YbbZGcYIuGAkY5/Ys5OM2Q==}
    engines: {node: '>=8'}
    os: [darwin]
    hasBin: true

  doctrine@3.0.0:
    resolution: {integrity: sha512-yS+Q5i3hBf7GBkd4KG8a7eBNNWNGLTaEwwYWUijIYM7zrlYDM0BFXHjjPWlWZ1Rg7UaddZeIDmi9jF3HmqiQ2w==}
    engines: {node: '>=6.0.0'}

  dotenv-expand@11.0.7:
    resolution: {integrity: sha512-zIHwmZPRshsCdpMDyVsqGmgyP0yT8GAgXUnkdAoJisxvf33k7yO6OuoKmcTGuXPWSsm8Oh88nZicRLA9Y0rUeA==}
    engines: {node: '>=12'}

  dotenv@16.0.3:
    resolution: {integrity: sha512-7GO6HghkA5fYG9TYnNxi14/7K9f5occMlp3zXAuSxn7CKCxt9xbNWG7yF8hTCSUchlfWSe3uLmlPfigevRItzQ==}
    engines: {node: '>=12'}

  dotenv@16.6.1:
    resolution: {integrity: sha512-uBq4egWHTcTt33a72vpSG0z3HnPuIl6NqYcTrKEg2azoEyl2hpW0zqlxysq2pK9HlDIHyHyakeYaYnSAwd8bow==}
    engines: {node: '>=12'}

  dotenv@17.1.0:
    resolution: {integrity: sha512-tG9VUTJTuju6GcXgbdsOuRhupE8cb4mRgY5JLRCh4MtGoVo3/gfGUtOMwmProM6d0ba2mCFvv+WrpYJV6qgJXQ==}
    engines: {node: '>=12'}

  dunder-proto@1.0.1:
    resolution: {integrity: sha512-KIN/nDJBQRcXw0MLVhZE9iQHmG68qAVIBg9CqmUYjmQIhgij9U5MFvrqkUL5FbtyyzZuOeOt0zdeRe4UY7ct+A==}
    engines: {node: '>= 0.4'}

  eastasianwidth@0.2.0:
    resolution: {integrity: sha512-I88TYZWc9XiYHRQ4/3c5rjjfgkjhLyW2luGIheGERbNQ6OY7yTybanSpDXZa8y7VUP9YmDcYa+eyq4ca7iLqWA==}

  ejs@3.1.10:
    resolution: {integrity: sha512-UeJmFfOrAQS8OJWPZ4qtgHyWExa088/MtK5UEyoJGFH67cDEXkZSviOiKRCZ4Xij0zxI3JECgYs3oKx+AizQBA==}
    engines: {node: '>=0.10.0'}
    hasBin: true

  electron-builder-squirrel-windows@26.0.12:
    resolution: {integrity: sha512-kpwXM7c/ayRUbYVErQbsZ0nQZX4aLHQrPEG9C4h9vuJCXylwFH8a7Jgi2VpKIObzCXO7LKHiCw4KdioFLFOgqA==}

  electron-builder@26.0.12:
    resolution: {integrity: sha512-cD1kz5g2sgPTMFHjLxfMjUK5JABq3//J4jPswi93tOPFz6btzXYtK5NrDt717NRbukCUDOrrvmYVOWERlqoiXA==}
    engines: {node: '>=14.0.0'}
    hasBin: true

  electron-is-dev@3.0.1:
    resolution: {integrity: sha512-8TjjAh8Ec51hUi3o4TaU0mD3GMTOESi866oRNavj9A3IQJ7pmv+MJVmdZBFGw4GFT36X7bkqnuDNYvkQgvyI8Q==}
    engines: {node: '>=18'}

  electron-log@5.4.1:
    resolution: {integrity: sha512-QvisA18Z++8E3Th0zmhUelys9dEv7aIeXJlbFw3UrxCc8H9qSRW0j8/ooTef/EtHui8tVmbKSL+EIQzP9GoRLg==}
    engines: {node: '>= 14'}

  electron-publish@26.0.11:
    resolution: {integrity: sha512-a8QRH0rAPIWH9WyyS5LbNvW9Ark6qe63/LqDB7vu2JXYpi0Gma5Q60Dh4tmTqhOBQt0xsrzD8qE7C+D7j+B24A==}

  electron-util@0.18.1:
    resolution: {integrity: sha512-Ew1h+lDYUlGUnOQNDRo87dJDPW4R7MK2PTLbzb4nHnbFEMytTlPjxFgTfZieq1pGIdhSrDWINtXNhvp6lUEH1Q==}
    engines: {node: '>=18'}

  electron-winstaller@5.4.0:
    resolution: {integrity: sha512-bO3y10YikuUwUuDUQRM4KfwNkKhnpVO7IPdbsrejwN9/AABJzzTQ4GeHwyzNSrVO+tEH3/Np255a3sVZpZDjvg==}
    engines: {node: '>=8.0.0'}

  electron@28.3.3:
    resolution: {integrity: sha512-ObKMLSPNhomtCOBAxFS8P2DW/4umkh72ouZUlUKzXGtYuPzgr1SYhskhFWgzAsPtUzhL2CzyV2sfbHcEW4CXqw==}
    engines: {node: '>= 12.20.55'}
    hasBin: true
<<<<<<< HEAD
    peerDependencies:
      '@swc/core': ^1.0.0
      vite: ^4.0.0 || ^5.0.0
    peerDependenciesMeta:
      '@swc/core':
        optional: true
    dependencies:
      '@babel/core': 7.23.9
      '@babel/plugin-transform-arrow-functions': 7.23.3(@babel/core@7.23.9)
      cac: 6.7.14
      esbuild: 0.19.12
      magic-string: 0.30.7
      picocolors: 1.0.0
      vite: 5.1.3(@types/node@20.11.17)
    transitivePeerDependencies:
      - supports-color
    dev: true
=======
>>>>>>> 19e195bc

  electron@37.2.0:
    resolution: {integrity: sha512-dE6+qeg6SBUVd5d8CD2+GH82kh+gF1v40+hs+U+UOno681NMSGmBtgqwldQRpbvtnQDD7V2M9Cpfr3+Abw7aBg==}
    engines: {node: '>= 12.20.55'}
    hasBin: true

  emoji-regex@8.0.0:
    resolution: {integrity: sha512-MSjYzcWNOA0ewAHpz0MxpYFvwg6yjy1NG3xteoqz644VCo/RPgnr1/GGt+ic3iJTzQ8Eu3TdM14SawnVUmGE6A==}

  emoji-regex@9.2.2:
    resolution: {integrity: sha512-L18DaJsXSUk2+42pv8mLs5jJT2hqFkFE4j21wOmgbUqsZ2hL72NsUU785g9RXgo3s0ZNgVl42TiHp3ZtOv/Vyg==}

  encoding@0.1.13:
    resolution: {integrity: sha512-ETBauow1T35Y/WZMkio9jiM0Z5xjHHmJ4XmjZOq1l/dXz3lr2sRn87nJy20RupqSh1F2m3HHPSp8ShIPQJrJ3A==}

  end-of-stream@1.4.5:
    resolution: {integrity: sha512-ooEGc6HP26xXq/N+GCGOT0JKCLDGrq2bQUZrQ7gyrJiZANJ/8YDTxTpQBXGMn+WbIQXNVpyWymm7KYVICQnyOg==}

  enquirer@2.4.1:
    resolution: {integrity: sha512-rRqJg/6gd538VHvR3PSrdRBb/1Vy2YfzHqzvbhGIQpDRKIa4FgV/54b5Q1xYSxOOwKvjXweS26E0Q+nAMwp2pQ==}
    engines: {node: '>=8.6'}

  env-paths@2.2.1:
    resolution: {integrity: sha512-+h1lkLKhZMTYjog1VEpJNG7NZJWcuc2DDk/qsqSTRRCOXiLjeQ1d1/udrUGhqMxUgAlwKNZ0cf2uqan5GLuS2A==}
    engines: {node: '>=6'}

  err-code@2.0.3:
    resolution: {integrity: sha512-2bmlRpNKBxT/CRmPOlyISQpNj+qSeYvcym/uT0Jx2bMOlKLtSy1ZmLuVxSEKKyor/N5yhvp/ZiG1oE3DEYMSFA==}

  es-define-property@1.0.1:
    resolution: {integrity: sha512-e3nRfgfUZ4rNGL232gUgX06QNyyez04KdjFrF+LTRoOXmrOgFKDg4BCdsjW8EnT69eqdYGmRpJwiPVYNrCaW3g==}
    engines: {node: '>= 0.4'}

  es-errors@1.3.0:
    resolution: {integrity: sha512-Zf5H2Kxt2xjTvbJvP2ZWLEICxA6j+hAmMzIlypy4xcBg1vKVnx89Wy0GbS+kf5cwCVFFzdCFh2XSCFNULS6csw==}
    engines: {node: '>= 0.4'}

  es-object-atoms@1.1.1:
    resolution: {integrity: sha512-FGgH2h8zKNim9ljj7dankFPcICIK9Cp5bm+c2gQSYePhpaG5+esrLODihIorn+Pe6FGJzWhXQotPv73jTaldXA==}
    engines: {node: '>= 0.4'}

  es-set-tostringtag@2.1.0:
    resolution: {integrity: sha512-j6vWzfrGVfyXxge+O0x5sh6cvxAog0a/4Rdd2K36zCMV5eJ+/+tOAngRO8cODMNWbVRdVlmGZQL2YS3yR8bIUA==}
    engines: {node: '>= 0.4'}

  es6-error@4.1.1:
    resolution: {integrity: sha512-Um/+FxMr9CISWh0bi5Zv0iOD+4cFh5qLeks1qhAopKVAJw3drgKbKySikp7wGhDL0HPeaja0P5ULZrxLkniUVg==}

  es6-promise@3.3.1:
    resolution: {integrity: sha512-SOp9Phqvqn7jtEUxPWdWfWoLmyt2VaJ6MpvP9Comy1MceMXqE6bxvaTu4iaxpYYPzhny28Lc+M87/c2cPK6lDg==}

  esbuild@0.20.2:
    resolution: {integrity: sha512-WdOOppmUNU+IbZ0PaDiTst80zjnrOkyJNHoKupIcVyU8Lvla3Ugx94VzkQ32Ijqd7UhHJy75gNWDMUekcrSJ6g==}
    engines: {node: '>=12'}
    hasBin: true

  esbuild@0.21.5:
    resolution: {integrity: sha512-mg3OPMV4hXywwpoDxu3Qda5xCKQi+vCTZq8S9J/EpkhB2HzKXq4SNFZE3+NK93JYxc8VMSep+lOUSC/RVKaBqw==}
    engines: {node: '>=12'}
    hasBin: true

  esbuild@0.25.6:
    resolution: {integrity: sha512-GVuzuUwtdsghE3ocJ9Bs8PNoF13HNQ5TXbEi2AhvVb8xU1Iwt9Fos9FEamfoee+u/TOsn7GUWc04lz46n2bbTg==}
    engines: {node: '>=18'}
    hasBin: true

  escalade@3.2.0:
    resolution: {integrity: sha512-WUj2qlxaQtO4g6Pq5c29GTcWGDyd8itL8zTlipgECz3JesAiiOKotd8JU6otB3PACgG6xkJUyVhboMS+bje/jA==}
    engines: {node: '>=6'}

  escape-string-regexp@4.0.0:
    resolution: {integrity: sha512-TtpcNJ3XAzx3Gq8sWRzJaVajRs0uVxA2YAkdb1jm2YkPz4G6egUFAyA3n5vtEIZefPk5Wa4UXbKuS5fKkJWdgA==}
    engines: {node: '>=10'}

  eslint-compat-utils@0.5.1:
    resolution: {integrity: sha512-3z3vFexKIEnjHE3zCMRo6fn/e44U7T1khUjg+Hp0ZQMCigh28rALD0nPFBcGZuiLC5rLZa2ubQHDRln09JfU2Q==}
    engines: {node: '>=12'}
    peerDependencies:
      eslint: '>=6.0.0'

  eslint-config-prettier@10.1.5:
    resolution: {integrity: sha512-zc1UmCpNltmVY34vuLRV61r1K27sWuX39E+uyUnY8xS2Bex88VV9cugG+UZbRSRGtGyFboj+D8JODyme1plMpw==}
    hasBin: true
    peerDependencies:
      eslint: '>=7.0.0'

  eslint-config-prettier@9.1.0:
    resolution: {integrity: sha512-NSWl5BFQWEPi1j4TjVNItzYV7dZXZ+wP6I6ZhrBGpChQhZRUaElihE9uRRkcbRnNb76UMKDF3r+WTmNcGPKsqw==}
    hasBin: true
    peerDependencies:
      eslint: '>=7.0.0'

  eslint-config-turbo@1.13.4:
    resolution: {integrity: sha512-+we4eWdZlmlEn7LnhXHCIPX/wtujbHCS7XjQM/TN09BHNEl2fZ8id4rHfdfUKIYTSKyy8U/nNyJ0DNoZj5Q8bw==}
    peerDependencies:
      eslint: '>6.6.0'

  eslint-plugin-svelte@2.46.1:
    resolution: {integrity: sha512-7xYr2o4NID/f9OEYMqxsEQsCsj4KaMy4q5sANaKkAb6/QeCjYFxRmDm2S3YC3A3pl1kyPZ/syOx/i7LcWYSbIw==}
    engines: {node: ^14.17.0 || >=16.0.0}
    peerDependencies:
      eslint: ^7.0.0 || ^8.0.0-0 || ^9.0.0-0
      svelte: ^3.37.0 || ^4.0.0 || ^5.0.0
    peerDependenciesMeta:
      svelte:
        optional: true

  eslint-plugin-svelte@3.10.1:
    resolution: {integrity: sha512-csCh2x0ge/DugXC7dCANh46Igi7bjMZEy6rHZCdS13AoGVJSu7a90Kru3I8oMYLGEemPRE1hQXadxvRPVMAAXQ==}
    engines: {node: ^18.18.0 || ^20.9.0 || >=21.1.0}
    peerDependencies:
      eslint: ^8.57.1 || ^9.0.0
      svelte: ^3.37.0 || ^4.0.0 || ^5.0.0
    peerDependenciesMeta:
      svelte:
        optional: true

  eslint-plugin-turbo@1.13.4:
    resolution: {integrity: sha512-82GfMzrewI/DJB92Bbch239GWbGx4j1zvjk1lqb06lxIlMPnVwUHVwPbAnLfyLG3JuhLv9whxGkO/q1CL18JTg==}
    peerDependencies:
      eslint: '>6.6.0'

  eslint-scope@7.2.2:
    resolution: {integrity: sha512-dOt21O7lTMhDM+X9mB4GX+DZrZtCUJPL/wlcTqxyrx5IvO0IYtILdtrQGQp+8n5S0gwSVmOf9NQrjMOgfQZlIg==}
    engines: {node: ^12.22.0 || ^14.17.0 || >=16.0.0}

  eslint-scope@8.4.0:
    resolution: {integrity: sha512-sNXOfKCn74rt8RICKMvJS7XKV/Xk9kA7DyJr8mJik3S7Cwgy3qlkkmyS2uQB3jiJg6VNdZd/pDBJu0nvG2NlTg==}
    engines: {node: ^18.18.0 || ^20.9.0 || >=21.1.0}

  eslint-visitor-keys@3.4.3:
    resolution: {integrity: sha512-wpc+LXeiyiisxPlEkUzU6svyS1frIO3Mgxj1fdy7Pm8Ygzguax2N3Fa/D/ag1WqbOprdI+uY6wMUl8/a2G+iag==}
    engines: {node: ^12.22.0 || ^14.17.0 || >=16.0.0}

  eslint-visitor-keys@4.2.1:
    resolution: {integrity: sha512-Uhdk5sfqcee/9H/rCOJikYz67o0a2Tw2hGRPOG2Y1R2dg7brRe1uG0yaNQDHu+TO/uQPF/5eCapvYSmHUjt7JQ==}
    engines: {node: ^18.18.0 || ^20.9.0 || >=21.1.0}

  eslint@8.57.1:
    resolution: {integrity: sha512-ypowyDxpVSYpkXr9WPv2PAZCtNip1Mv5KTW0SCurXv/9iOpcrH9PaqUElksqEB6pChqHGDRCFTyrZlGhnLNGiA==}
    engines: {node: ^12.22.0 || ^14.17.0 || >=16.0.0}
    deprecated: This version is no longer supported. Please see https://eslint.org/version-support for other options.
    hasBin: true

  eslint@9.30.1:
    resolution: {integrity: sha512-zmxXPNMOXmwm9E0yQLi5uqXHs7uq2UIiqEKo3Gq+3fwo1XrJ+hijAZImyF7hclW3E6oHz43Yk3RP8at6OTKflQ==}
    engines: {node: ^18.18.0 || ^20.9.0 || >=21.1.0}
    hasBin: true
    peerDependencies:
      jiti: '*'
    peerDependenciesMeta:
      jiti:
        optional: true

  esm-env@1.2.2:
    resolution: {integrity: sha512-Epxrv+Nr/CaL4ZcFGPJIYLWFom+YeV1DqMLHJoEd9SYRxNbaFruBwfEX/kkHUJf55j2+TUbmDcmuilbP1TmXHA==}

  espree@10.4.0:
    resolution: {integrity: sha512-j6PAQ2uUr79PZhBjP5C5fhl8e39FmRnOjsD5lGnWrFU8i2G776tBK7+nP8KuQUTTyAZUwfQqXAgrVH5MbH9CYQ==}
    engines: {node: ^18.18.0 || ^20.9.0 || >=21.1.0}

  espree@9.6.1:
    resolution: {integrity: sha512-oruZaFkjorTpF32kDSI5/75ViwGeZginGGy2NoOSg3Q9bnwlnmDm4HLnkl0RE3n+njDXR037aY1+x58Z/zFdwQ==}
    engines: {node: ^12.22.0 || ^14.17.0 || >=16.0.0}

  esprima@4.0.1:
    resolution: {integrity: sha512-eGuFFw7Upda+g4p+QHvnW0RyTX/SVeJBDM/gCtMARO0cLuT2HcEKnTPvhjV6aGeqrCB/sbNop0Kszm0jsaWU4A==}
    engines: {node: '>=4'}
    hasBin: true

  esquery@1.6.0:
    resolution: {integrity: sha512-ca9pw9fomFcKPvFLXhBKUK90ZvGibiGOvRJNbjljY7s7uq/5YO4BOzcYtJqExdx99rF6aAcnRxHmcUHcz6sQsg==}
    engines: {node: '>=0.10'}

  esrap@2.1.0:
    resolution: {integrity: sha512-yzmPNpl7TBbMRC5Lj2JlJZNPml0tzqoqP5B1JXycNUwtqma9AKCO0M2wHrdgsHcy1WRW7S9rJknAMtByg3usgA==}

  esrecurse@4.3.0:
    resolution: {integrity: sha512-KmfKL3b6G+RXvP8N1vr3Tq1kL/oCFgn2NYXEtqP8/L3pKapUA4G8cFVaoF3SU323CD4XypR/ffioHmkti6/Tag==}
    engines: {node: '>=4.0'}

  estraverse@5.3.0:
    resolution: {integrity: sha512-MMdARuVEQziNTeJD8DgMqmhwR11BRQ/cBP+pLtYdSTnf3MIO8fFeiINEbX36ZdNlfU/7A9f3gUw49B3oQsvwBA==}
    engines: {node: '>=4.0'}

  estree-walker@2.0.2:
    resolution: {integrity: sha512-Rfkk/Mp/DL7JVje3u18FxFujQlTNR2q6QfMSMB7AvCBx91NGj/ba3kCfza0f6dVDbw7YlRf/nDrn7pQrCCyQ/w==}

  estree-walker@3.0.3:
    resolution: {integrity: sha512-7RUKfXgSMMkzt6ZuXmqapOurLGPPfgj6l9uRZ7lRGolvk0y2yocc35LdcxKC5PQZdn2DMqioAQ2NoWcrTKmm6g==}

  esutils@2.0.3:
    resolution: {integrity: sha512-kVscqXk4OCp68SZ0dkgEKVi6/8ij300KBWTJq32P/dYeWTSwK41WyTxalN1eRmA5Z9UU/LX9D7FWSmV9SAYx6g==}
    engines: {node: '>=0.10.0'}

  execa@8.0.1:
    resolution: {integrity: sha512-VyhnebXciFV2DESc+p6B+y0LjSm0krU4OgJN44qFAhBY0TJ+1V61tYD2+wHusZ6F9n5K+vl8k0sTy7PEfV4qpg==}
    engines: {node: '>=16.17'}

  exponential-backoff@3.1.2:
    resolution: {integrity: sha512-8QxYTVXUkuy7fIIoitQkPwGonB8F3Zj8eEO8Sqg9Zv/bkI7RJAzowee4gr81Hak/dUTpA2Z7VfQgoijjPNlUZA==}

  extendable-error@0.1.7:
    resolution: {integrity: sha512-UOiS2in6/Q0FK0R0q6UY9vYpQ21mr/Qn1KOnte7vsACuNJf514WvCCUHSRCPcgjPT2bAhNIJdlE6bVap1GKmeg==}

  external-editor@3.1.0:
    resolution: {integrity: sha512-hMQ4CX1p1izmuLYyZqLMO/qGNw10wSv9QDCPfzXfyFrOaCSSoRfqE1Kf1s5an66J5JZC62NewG+mK49jOCtQew==}
    engines: {node: '>=4'}

  extract-zip@2.0.1:
    resolution: {integrity: sha512-GDhU9ntwuKyGXdZBUgTIe+vXnWj0fppUEtMDL0+idd5Sta8TGpHssn/eusA9mrPr9qNDym6SxAYZjNvCn/9RBg==}
    engines: {node: '>= 10.17.0'}
    hasBin: true

  extsprintf@1.4.1:
    resolution: {integrity: sha512-Wrk35e8ydCKDj/ArClo1VrPVmN8zph5V4AtHwIuHhvMXsKf73UT3BOD+azBIW+3wOJ4FhEH7zyaJCFvChjYvMA==}
    engines: {'0': node >=0.6.0}

  fast-deep-equal@3.1.3:
    resolution: {integrity: sha512-f3qQ9oQy9j2AhBe/H9VC91wLmKBCCU/gDOnKNAYG5hswO7BLKj09Hc5HYNz9cGI++xlpDCIgDaitVs03ATR84Q==}

  fast-glob@3.3.3:
    resolution: {integrity: sha512-7MptL8U0cqcFdzIzwOTHoilX9x5BrNqye7Z/LuC7kCMRio1EMSyqRK3BEAUD7sXRq4iT4AzTVuZdhgQ2TCvYLg==}
    engines: {node: '>=8.6.0'}

  fast-json-stable-stringify@2.1.0:
    resolution: {integrity: sha512-lhd/wF+Lk98HZoTCtlVraHtfh5XYijIjalXck7saUtuanSDyLMxnHhSXEDJqHxD7msR8D0uCmqlkwjCV8xvwHw==}

  fast-levenshtein@2.0.6:
    resolution: {integrity: sha512-DCXu6Ifhqcks7TZKY3Hxp3y6qphY5SJZmrWMDrKcERSOXWQdMhU9Ig/PYrzyw/ul9jOIyh0N4M0tbC5hodg8dw==}

  fastq@1.19.1:
    resolution: {integrity: sha512-GwLTyxkCXjXbxqIhTsMI2Nui8huMPtnxg7krajPJAjnEG/iiOS7i+zCtWGZR9G0NBKbXKh6X9m9UIsYX/N6vvQ==}

  fd-slicer@1.1.0:
    resolution: {integrity: sha512-cE1qsB/VwyQozZ+q1dGxR8LBYNZeofhEdUNGSMbQD3Gw2lAzX9Zb3uIU6Ebc/Fmyjo9AWWfnn0AUCHqtevs/8g==}

  fdir@6.4.6:
    resolution: {integrity: sha512-hiFoqpyZcfNm1yc4u8oWCf9A2c4D3QjCrks3zmoVKVxpQRzmPNar1hUJcBG2RQHvEVGDN+Jm81ZheVLAQMK6+w==}
    peerDependencies:
      picomatch: ^3 || ^4
    peerDependenciesMeta:
      picomatch:
        optional: true

  file-entry-cache@6.0.1:
    resolution: {integrity: sha512-7Gps/XWymbLk2QLYK4NzpMOrYjMhdIxXuIvy2QBsLE6ljuodKvdkWs/cpyJJ3CVIVpH0Oi1Hvg1ovbMzLdFBBg==}
    engines: {node: ^10.12.0 || >=12.0.0}

  file-entry-cache@8.0.0:
    resolution: {integrity: sha512-XXTUwCvisa5oacNGRP9SfNtYBNAMi+RPwBFmblZEF7N7swHYQS6/Zfk7SRwx4D5j3CH211YNRco1DEMNVfZCnQ==}
    engines: {node: '>=16.0.0'}

  filelist@1.0.4:
    resolution: {integrity: sha512-w1cEuf3S+DrLCQL7ET6kz+gmlJdbq9J7yXCSjK/OZCPA+qEN1WyF4ZAf0YYJa4/shHJra2t/d/r8SV4Ji+x+8Q==}

  fill-range@7.1.1:
    resolution: {integrity: sha512-YsGpe3WHLK8ZYi4tWDg2Jy3ebRz2rXowDxnld4bkQB00cc/1Zw9AWnC0i9ztDJitivtQvaI9KaLyKrc+hBW0yg==}
    engines: {node: '>=8'}

  find-up@4.1.0:
    resolution: {integrity: sha512-PpOwAdQ/YlXQ2vj8a3h8IipDuYRi3wceVQQGYWxNINccq40Anw7BlsEXCMbt1Zt+OLA6Fq9suIpIWD0OsnISlw==}
    engines: {node: '>=8'}

  find-up@5.0.0:
    resolution: {integrity: sha512-78/PXT1wlLLDgTzDs7sjq9hzz0vXD+zn+7wypEe4fXQxCmdmqfGsEPQxmiCSQI3ajFV91bVSsvNtrJRiW6nGng==}
    engines: {node: '>=10'}

  flat-cache@3.2.0:
    resolution: {integrity: sha512-CYcENa+FtcUKLmhhqyctpclsq7QF38pKjZHsGNiSQF5r4FtoKDWabFDl3hzaEQMvT1LHEysw5twgLvpYYb4vbw==}
    engines: {node: ^10.12.0 || >=12.0.0}

  flat-cache@4.0.1:
    resolution: {integrity: sha512-f7ccFPK3SXFHpx15UIGyRJ/FJQctuKZ0zVuN3frBo4HnK3cay9VEW0R6yPYFHC0AgqhukPzKjq22t5DmAyqGyw==}
    engines: {node: '>=16'}

  flatted@3.3.3:
    resolution: {integrity: sha512-GX+ysw4PBCz0PzosHDepZGANEuFCMLrnRTiEy9McGjmkCQYwRq4A/X786G/fjM/+OjsWSU1ZrY5qyARZmO/uwg==}

  follow-redirects@1.15.9:
    resolution: {integrity: sha512-gew4GsXizNgdoRyqmyfMHyAmXsZDk6mHkSxZFCzW9gwlbtOW44CDtYavM+y+72qD/Vq2l550kMF52DT8fOLJqQ==}
    engines: {node: '>=4.0'}
    peerDependencies:
      debug: '*'
    peerDependenciesMeta:
      debug:
        optional: true

  foreground-child@3.3.1:
    resolution: {integrity: sha512-gIXjKqtFuWEgzFRJA9WCQeSJLZDjgJUOMCMzxtvFq/37KojM1BFGufqsCy0r4qSQmYLsZYMeyRqzIWOMup03sw==}
    engines: {node: '>=14'}

  form-data@4.0.3:
    resolution: {integrity: sha512-qsITQPfmvMOSAdeyZ+12I1c+CKSstAFAwu+97zrnWAbIr5u8wfsExUzCesVLC8NgHuRUqNN4Zy6UPWUTRGslcA==}
    engines: {node: '>= 6'}

  form-data@4.0.4:
    resolution: {integrity: sha512-KrGhL9Q4zjj0kiUt5OO4Mr/A/jlI2jDYs5eHBpYHPcBEVSiipAvn2Ko2HnPe20rmcuuvMHNdZFp+4IlGTMF0Ow==}
    engines: {node: '>= 6'}

  fs-extra@10.1.0:
    resolution: {integrity: sha512-oRXApq54ETRj4eMiFzGnHWGy+zo5raudjuxN0b8H7s/RU2oW0Wvsx9O0ACRN/kRq9E8Vu/ReskGB5o3ji+FzHQ==}
    engines: {node: '>=12'}

  fs-extra@11.3.0:
    resolution: {integrity: sha512-Z4XaCL6dUDHfP/jT25jJKMmtxvuwbkrD1vNSMFlo9lNLY2c5FHYSQgHPRZUjAB26TpDEoW9HCOgplrdbaPV/ew==}
    engines: {node: '>=14.14'}

  fs-extra@7.0.1:
    resolution: {integrity: sha512-YJDaCJZEnBmcbw13fvdAM9AwNOJwOzrE4pqMqBq5nFiEqXUqHwlK4B+3pUw6JNvfSPtX05xFHtYy/1ni01eGCw==}
    engines: {node: '>=6 <7 || >=8'}

  fs-extra@8.1.0:
    resolution: {integrity: sha512-yhlQgA6mnOJUKOsRUFsgJdQCvkKhcz8tlZG5HBQfReYZy46OwLcY+Zia0mtdHsOo9y/hP+CxMN0TU9QxoOtG4g==}
    engines: {node: '>=6 <7 || >=8'}

  fs-extra@9.1.0:
    resolution: {integrity: sha512-hcg3ZmepS30/7BSFqRvoo3DOMQu7IjqxO5nCDt+zM9XWjb33Wg7ziNT+Qvqbuc3+gWpzO02JubVyk2G4Zvo1OQ==}
    engines: {node: '>=10'}

  fs-minipass@2.1.0:
    resolution: {integrity: sha512-V/JgOLFCS+R6Vcq0slCuaeWEdNC3ouDlJMNIsacH2VtALiu9mV4LPrHc5cDl8k5aw6J8jwgWWpiTo5RYhmIzvg==}
    engines: {node: '>= 8'}

  fs.realpath@1.0.0:
    resolution: {integrity: sha512-OO0pH2lK6a0hZnAdau5ItzHPI6pUlvI7jMVnxUQRtw4owF2wk8lOSabtGDCTP4Ggrg2MbGnWO9X8K1t4+fGMDw==}

  fsevents@2.3.3:
    resolution: {integrity: sha512-5xoDfX+fL7faATnagmWPpbFtwh/R77WmMMqqHGS65C3vvB0YHrgF+B1YmZ3441tMj5n63k0212XNoJwzlhffQw==}
    engines: {node: ^8.16.0 || ^10.6.0 || >=11.0.0}
    os: [darwin]

  function-bind@1.1.2:
    resolution: {integrity: sha512-7XHNxH7qX9xG5mIwxkhumTox/MIRNcOgDrxWsMt2pAr23WHp6MrRlN7FBSFpCpr+oVO0F744iUgR82nJMfG2SA==}

  get-caller-file@2.0.5:
    resolution: {integrity: sha512-DyFP3BM/3YHTQOCUL/w0OZHR0lpKeGrxotcHWcqNEdnltqFwXVfhEBQ94eIo34AfQpo0rGki4cyIiftY06h2Fg==}
    engines: {node: 6.* || 8.* || >= 10.*}

  get-func-name@2.0.2:
    resolution: {integrity: sha512-8vXOvuE167CtIc3OyItco7N/dpRtBbYOsPsXCz7X/PMnlGjYjSGuZJgM1Y7mmew7BKf9BqvLX2tnOVy1BBUsxQ==}

  get-intrinsic@1.3.0:
    resolution: {integrity: sha512-9fSjSaos/fRIVIp+xSJlE6lfwhES7LNtKaCBIamHsjr2na1BiABJPo0mOjjz8GJDURarmCPGqaiVg5mfjb98CQ==}
    engines: {node: '>= 0.4'}

  get-proto@1.0.1:
    resolution: {integrity: sha512-sTSfBjoXBp89JvIKIefqw7U2CCebsc74kiY6awiGogKtoSGbgjYE/G/+l9sF3MWFPNc9IcoOC4ODfKHfxFmp0g==}
    engines: {node: '>= 0.4'}

  get-stream@5.2.0:
    resolution: {integrity: sha512-nBF+F1rAZVCu/p7rjzgA+Yb4lfYXrpl7a6VmJrU8wF9I1CKvP/QwPNZHnOlwbTkY6dvtFIzFMSyQXbLoTQPRpA==}
    engines: {node: '>=8'}

  get-stream@8.0.1:
    resolution: {integrity: sha512-VaUJspBffn/LMCJVoMvSAdmscJyS1auj5Zulnn5UoYcY531UWmdwhRWkcGKnGU93m5HSXP9LP2usOryrBtQowA==}
    engines: {node: '>=16'}

  glob-parent@5.1.2:
    resolution: {integrity: sha512-AOIgSQCepiJYwP3ARnGx+5VnTu2HBYdzbGP45eLw1vr3zB3vZLeyed1sC9hnbcOc9/SrMyM5RPQrkGz4aS9Zow==}
    engines: {node: '>= 6'}

  glob-parent@6.0.2:
    resolution: {integrity: sha512-XxwI8EOhVQgWp6iDL+3b0r86f4d6AX6zSU55HfB4ydCEuXLXc5FcYeOu+nnGftS4TEju/11rt4KJPTMgbfmv4A==}
    engines: {node: '>=10.13.0'}

  glob@10.4.5:
    resolution: {integrity: sha512-7Bv8RF0k6xjo7d4A/PxYLbUCfb6c+Vpd2/mB2yRDlew7Jb5hEXiCD9ibfO7wpk8i4sevK6DFny9h7EYbM3/sHg==}
    hasBin: true

  glob@7.2.3:
    resolution: {integrity: sha512-nFR0zLpU2YCaRxwoCJvL6UvCH2JFyFVIvwTLsIf21AuHlMskA1hhTdk+LlYJtOlYt9v6dvszD2BGRqBL+iQK9Q==}
    deprecated: Glob versions prior to v9 are no longer supported

  glob@8.1.0:
    resolution: {integrity: sha512-r8hpEjiQEYlF2QU0df3dS+nxxSIreXQS1qRhMJM0Q5NDdR386C7jb7Hwwod8Fgiuex+k0GFjgft18yvxm5XoCQ==}
    engines: {node: '>=12'}
    deprecated: Glob versions prior to v9 are no longer supported

  global-agent@3.0.0:
    resolution: {integrity: sha512-PT6XReJ+D07JvGoxQMkT6qji/jVNfX/h364XHZOWeRzy64sSFr+xJ5OX7LI3b4MPQzdL4H8Y8M0xzPpsVMwA8Q==}
    engines: {node: '>=10.0'}

  globals@13.24.0:
    resolution: {integrity: sha512-AhO5QUcj8llrbG09iWhPU2B204J1xnPeL8kQmVorSsy+Sjj1sk8gIyh6cUocGmH4L0UuhAJy+hJMRA4mgA4mFQ==}
    engines: {node: '>=8'}

  globals@14.0.0:
    resolution: {integrity: sha512-oahGvuMGQlPw/ivIYBjVSrWAfWLBeku5tpPE2fOPLi+WHffIWbuh2tCjhyQhTBPMf5E9jDEH4FOmTYgYwbKwtQ==}
    engines: {node: '>=18'}

  globals@16.3.0:
    resolution: {integrity: sha512-bqWEnJ1Nt3neqx2q5SFfGS8r/ahumIakg3HcwtNlrVlwXIeNumWn/c7Pn/wKzGhf6SaW6H6uWXLqC30STCMchQ==}
    engines: {node: '>=18'}

  globalthis@1.0.4:
    resolution: {integrity: sha512-DpLKbNU4WylpxJykQujfCcwYWiV/Jhm50Goo0wrVILAv5jOr9d+H+UR3PhSCD2rCCEIg0uc+G+muBTwD54JhDQ==}
    engines: {node: '>= 0.4'}

  globby@11.1.0:
    resolution: {integrity: sha512-jhIXaOzy1sb8IyocaruWSn1TjmnBVs8Ayhcy83rmxNJ8q2uWKCAj3CnJY+KpGSXCueAPc0i05kVvVKtP1t9S3g==}
    engines: {node: '>=10'}

  gopd@1.2.0:
    resolution: {integrity: sha512-ZUKRh6/kUFoAiTAtTYPZJ3hw9wNxx+BIBOijnlG9PnrJsCcSjs1wyyD6vJpaYtgnzDrKYRSqf3OO6Rfa93xsRg==}
    engines: {node: '>= 0.4'}

  got@11.8.6:
    resolution: {integrity: sha512-6tfZ91bOr7bOXnK7PRDCGBLa1H4U080YHNaAQ2KsMGlLEzRbk44nsZF2E1IeRc3vtJHPVbKCYgdFbaGO2ljd8g==}
    engines: {node: '>=10.19.0'}

  graceful-fs@4.2.11:
    resolution: {integrity: sha512-RbJ5/jmFcNNCcDV5o9eTnBLJ/HszWV0P73bc+Ff4nS/rJj+YaS6IGyiOL0VoBYX+l1Wrl3k63h/KrH+nhJ0XvQ==}

  graphemer@1.4.0:
    resolution: {integrity: sha512-EtKwoO6kxCL9WO5xipiHTZlSzBm7WLT627TqC/uVRd0HKmq8NXyebnNYxDoBi7wt8eTWrUrKXCOVaFq9x1kgag==}

  has-flag@3.0.0:
    resolution: {integrity: sha512-sKJf1+ceQBr4SMkvQnBDNDtf4TXpVhVGateu0t918bl30FnbE2m4vNLX+VWe/dpjlb+HugGYzW7uQXH98HPEYw==}
    engines: {node: '>=4'}

  has-flag@4.0.0:
    resolution: {integrity: sha512-EykJT/Q1KjTWctppgIAgfSO0tKVuZUjhgMr17kqTumMl6Afv3EISleU7qZUzoXDFTAHTDC4NOoG/ZxU3EvlMPQ==}
    engines: {node: '>=8'}

  has-property-descriptors@1.0.2:
    resolution: {integrity: sha512-55JNKuIW+vq4Ke1BjOTjM2YctQIvCT7GFzHwmfZPGo5wnrgkid0YQtnAleFSqumZm4az3n2BS+erby5ipJdgrg==}

  has-symbols@1.1.0:
    resolution: {integrity: sha512-1cDNdwJ2Jaohmb3sg4OmKaMBwuC48sYni5HUw2DvsC8LjGTLK9h+eb1X6RyuOHe4hT0ULCW68iomhjUoKUqlPQ==}
    engines: {node: '>= 0.4'}

  has-tostringtag@1.0.2:
    resolution: {integrity: sha512-NqADB8VjPFLM2V0VvHUewwwsw0ZWBaIdgo+ieHtK3hasLz4qeCRjYcqfB6AQrBggRKppKF8L52/VqdVsO47Dlw==}
    engines: {node: '>= 0.4'}

  hasown@2.0.2:
    resolution: {integrity: sha512-0hJU9SCPvmMzIBdZFqNPXWa6dqh7WdH0cII9y+CyS8rG3nL48Bclra9HmKhVVUHyPWNH5Y7xDwAB7bfgSjkUMQ==}
    engines: {node: '>= 0.4'}

  hosted-git-info@4.1.0:
    resolution: {integrity: sha512-kyCuEOWjJqZuDbRHzL8V93NzQhwIB71oFWSyzVo+KPZI+pnQPPxucdkrOZvkLRnrf5URsQM+IJ09Dw29cRALIA==}
    engines: {node: '>=10'}

  html-escaper@2.0.2:
    resolution: {integrity: sha512-H2iMtd0I4Mt5eYiapRdIDjp+XzelXQ0tFE4JS7YFwFevXXMmOp9myNrUvCg0D6ws8iqkRPBfKHgbwig1SmlLfg==}

  http-cache-semantics@4.2.0:
    resolution: {integrity: sha512-dTxcvPXqPvXBQpq5dUr6mEMJX4oIEFv6bwom3FDwKRDsuIjjJGANqhBuoAn9c1RQJIdAKav33ED65E2ys+87QQ==}

  http-errors@1.7.3:
    resolution: {integrity: sha512-ZTTX0MWrsQ2ZAhA1cejAwDLycFsd7I7nVtnkT3Ol0aqodaKW+0CTZDQ1uBv5whptCnc8e8HeRRJxRs0kmm/Qfw==}
    engines: {node: '>= 0.6'}

  http-proxy-agent@5.0.0:
    resolution: {integrity: sha512-n2hY8YdoRE1i7r6M0w9DIw5GgZN0G25P8zLCRQ8rjXtTU3vsNFBI/vWK/UIeE6g5MUUz6avwAPXmL6Fy9D/90w==}
    engines: {node: '>= 6'}

  http-proxy-agent@7.0.2:
    resolution: {integrity: sha512-T1gkAiYYDWYx3V5Bmyu7HcfcvL7mUrTWiM6yOfa3PIphViJ/gFPbvidQ+veqSOHci/PxBcDabeUNCzpOODJZig==}
    engines: {node: '>= 14'}

  http2-wrapper@1.0.3:
    resolution: {integrity: sha512-V+23sDMr12Wnz7iTcDeJr3O6AIxlnvT/bmaAAAP/Xda35C90p9599p0F1eHR/N1KILWSoWVAiOMFjBBXaXSMxg==}
    engines: {node: '>=10.19.0'}

  https-proxy-agent@5.0.1:
    resolution: {integrity: sha512-dFcAjpTQFgoLMzC2VwU+C/CbS7uRL0lWmxDITmqm7C+7F0Odmj6s9l6alZc6AELXhrnggM2CeWSXHGOdX2YtwA==}
    engines: {node: '>= 6'}

  https-proxy-agent@7.0.6:
    resolution: {integrity: sha512-vK9P5/iUfdl95AI+JVyUuIcVtd4ofvtrOr3HNtM2yxC9bnMbEdp3x01OhQNnjb8IJYi38VlTE3mBXwcfvywuSw==}
    engines: {node: '>= 14'}

  human-id@4.1.1:
    resolution: {integrity: sha512-3gKm/gCSUipeLsRYZbbdA1BD83lBoWUkZ7G9VFrhWPAU76KwYo5KR8V28bpoPm/ygy0x5/GCbpRQdY7VLYCoIg==}
    hasBin: true

  human-signals@5.0.0:
    resolution: {integrity: sha512-AXcZb6vzzrFAUE61HnN4mpLqd/cSIwNQjtNWR0euPm6y0iqx3G4gOXaIDdtdDwZmhwe82LA6+zinmW4UBWVePQ==}
    engines: {node: '>=16.17.0'}

  humanize-ms@1.2.1:
    resolution: {integrity: sha512-Fl70vYtsAFb/C06PTS9dZBo7ihau+Tu/DNCk/OyHhea07S+aeMWpFFkUaXRa8fI+ScZbEI8dfSxwY7gxZ9SAVQ==}

  iconv-corefoundation@1.1.7:
    resolution: {integrity: sha512-T10qvkw0zz4wnm560lOEg0PovVqUXuOFhhHAkixw8/sycy7TJt7v/RrkEKEQnAw2viPSJu6iAkErxnzR0g8PpQ==}
    engines: {node: ^8.11.2 || >=10}
    os: [darwin]

  iconv-lite@0.4.24:
    resolution: {integrity: sha512-v3MXnZAcvnywkTUEZomIActle7RXXeedOR31wwl7VlyoXO4Qi9arvSenNQWne1TcRwhCL1HwLI21bEqdpj8/rA==}
    engines: {node: '>=0.10.0'}

  iconv-lite@0.6.3:
    resolution: {integrity: sha512-4fCk79wshMdzMp2rH06qWrJE4iolqLhCUH+OiuIgU++RB0+94NlDL81atO7GX55uUKueo0txHNtvEyI6D7WdMw==}
    engines: {node: '>=0.10.0'}

  ieee754@1.2.1:
    resolution: {integrity: sha512-dcyqhDvX1C46lXZcVqCpK+FtMRQVdIMN6/Df5js2zouUsqG7I6sFxitIC+7KYK29KdXOLHdu9zL4sFnoVQnqaA==}

  ignore-by-default@1.0.1:
    resolution: {integrity: sha512-Ius2VYcGNk7T90CppJqcIkS5ooHUZyIQK+ClZfMfMNFEF9VSE73Fq+906u/CWu92x4gzZMWOwfFYckPObzdEbA==}

  ignore-walk@5.0.1:
    resolution: {integrity: sha512-yemi4pMf51WKT7khInJqAvsIGzoqYXblnsz0ql8tM+yi1EKYTY1evX4NAbJrLL/Aanr2HyZeluqU+Oi7MGHokw==}
    engines: {node: ^12.13.0 || ^14.15.0 || >=16.0.0}

  ignore@5.3.2:
    resolution: {integrity: sha512-hsBTNUqQTDwkWtcdYI2i06Y/nUBEsNEDJKjWdigLvegy8kDuJAS8uRlpkkcQpyEXL0Z/pjDy5HBmMjRCJ2gq+g==}
    engines: {node: '>= 4'}

  ignore@7.0.5:
    resolution: {integrity: sha512-Hs59xBNfUIunMFgWAbGX5cq6893IbWg4KnrjbYwX3tx0ztorVgTDA6B2sxf8ejHJ4wz8BqGUMYlnzNBer5NvGg==}
    engines: {node: '>= 4'}

  import-fresh@3.3.1:
    resolution: {integrity: sha512-TR3KfrTZTYLPB6jUjfx6MF9WcWrHL9su5TObK4ZkYgBdWKPOFoSoQIdEuTuR82pmtxH2spWG9h6etwfr1pLBqQ==}
    engines: {node: '>=6'}

  import-meta-resolve@4.1.0:
    resolution: {integrity: sha512-I6fiaX09Xivtk+THaMfAwnA3MVA5Big1WHF1Dfx9hFuvNIWpXnorlkzhcQf6ehrqQiiZECRt1poOAkPmer3ruw==}

  imurmurhash@0.1.4:
    resolution: {integrity: sha512-JmXMZ6wuvDmLiHEml9ykzqO6lwFbof0GG4IkcGaENdCRDDmMVnny7s5HsIgHCbaq0w2MyPhDqkhTUgS2LU2PHA==}
    engines: {node: '>=0.8.19'}

  indent-string@4.0.0:
    resolution: {integrity: sha512-EdDDZu4A2OyIK7Lr/2zG+w5jmbuk1DVBnEwREQvBzspBJkCEbRa8GxU1lghYcaGJCnRWibjDXlq779X1/y5xwg==}
    engines: {node: '>=8'}

  infer-owner@1.0.4:
    resolution: {integrity: sha512-IClj+Xz94+d7irH5qRyfJonOdfTzuDaifE6ZPWfx0N0+/ATZCbuTPq2prFl526urkQd90WyUKIh1DfBQ2hMz9A==}

  inflight@1.0.6:
    resolution: {integrity: sha512-k92I/b08q4wvFscXCLvqfsHCrjrF7yiXsQuIVvVE7N82W3+aqpzuUdBbfhWcy/FZR3/4IgflMgKLOsvPDrGCJA==}
    deprecated: This module is not supported, and leaks memory. Do not use it. Check out lru-cache if you want a good and tested way to coalesce async requests by a key value, which is much more comprehensive and powerful.

  inherits@2.0.4:
    resolution: {integrity: sha512-k/vGaX4/Yla3WzyMCvTQOXYeIHvqOKtnqBduzTHpzpQZzAskKMhZ2K+EnBiSM9zGSoIFeMpXKxa4dYeZIQqewQ==}

  ip-address@9.0.5:
    resolution: {integrity: sha512-zHtQzGojZXTwZTHQqra+ETKd4Sn3vgi7uBmlPoXVWZqYvuKmtI0l/VZTjqGmJY9x88GGOaZ9+G9ES8hC4T4X8g==}
    engines: {node: '>= 12'}

  is-binary-path@2.1.0:
    resolution: {integrity: sha512-ZMERYes6pDydyuGidse7OsHxtbI7WVeUEozgR/g7rd0xUimYNlvZRE/K2MgZTjWy725IfelLeVcEM97mmtRGXw==}
    engines: {node: '>=8'}

  is-ci@3.0.1:
    resolution: {integrity: sha512-ZYvCgrefwqoQ6yTyYUbQu64HsITZ3NfKX1lzaEYdkTDcfKzzCI/wthRRYKkdjHKFVgNiXKAKm65Zo1pk2as/QQ==}
    hasBin: true

  is-core-module@2.16.1:
    resolution: {integrity: sha512-UfoeMA6fIJ8wTYFEUjelnaGI67v6+N7qXJEvQuIGa99l4xsCruSYOVSQ0uPANn4dAzm8lkYPaKLrrijLq7x23w==}
    engines: {node: '>= 0.4'}

  is-extglob@2.1.1:
    resolution: {integrity: sha512-SbKbANkN603Vi4jEZv49LeVJMn4yGwsbzZworEoyEiutsN3nJYdbO36zfhGJ6QEDpOZIFkDtnq5JRxmvl3jsoQ==}
    engines: {node: '>=0.10.0'}

  is-fullwidth-code-point@3.0.0:
    resolution: {integrity: sha512-zymm5+u+sCsSWyD9qNaejV3DFvhCKclKdizYaJUuHA83RLjb7nSuGnddCHGv0hk+KY7BMAlsWeK4Ueg6EV6XQg==}
    engines: {node: '>=8'}

  is-glob@4.0.3:
    resolution: {integrity: sha512-xelSayHH36ZgE7ZWhli7pW34hNbNl8Ojv5KVmkJD4hBdD3th8Tfk9vYasLM+mXWOZhFkgZfxhLSnrwRr4elSSg==}
    engines: {node: '>=0.10.0'}

  is-interactive@1.0.0:
    resolution: {integrity: sha512-2HvIEKRoqS62guEC+qBjpvRubdX910WCMuJTZ+I9yvqKU2/12eSL549HMwtabb4oupdj2sMP50k+XJfB/8JE6w==}
    engines: {node: '>=8'}

  is-lambda@1.0.1:
    resolution: {integrity: sha512-z7CMFGNrENq5iFB9Bqo64Xk6Y9sg+epq1myIcdHaGnbMTYOxvzsEtdYqQUylB7LxfkvgrrjP32T6Ywciio9UIQ==}

  is-module@1.0.0:
    resolution: {integrity: sha512-51ypPSPCoTEIN9dy5Oy+h4pShgJmPCygKfyRCISBI+JoWT/2oJvK8QPxmwv7b/p239jXrm9M1mlQbyKJ5A152g==}

  is-number@7.0.0:
    resolution: {integrity: sha512-41Cifkg6e8TylSpdtTpeLVMqvSBEVzTttHvERD741+pnZ8ANv0004MRL43QKPDlK9cGvNp6NZWZUBlbGXYxxng==}
    engines: {node: '>=0.12.0'}

  is-path-inside@3.0.3:
    resolution: {integrity: sha512-Fd4gABb+ycGAmKou8eMftCupSir5lRxqf4aD/vd0cD2qc4HL07OjCeuHMr8Ro4CoMaeCKDB0/ECBOVWjTwUvPQ==}
    engines: {node: '>=8'}

  is-reference@1.2.1:
    resolution: {integrity: sha512-U82MsXXiFIrjCK4otLT+o2NA2Cd2g5MLoOVXUZjIOhLurrRxpEXzI8O0KZHr3IjLvlAH1kTPYSuqer5T9ZVBKQ==}

  is-reference@3.0.3:
    resolution: {integrity: sha512-ixkJoqQvAP88E6wLydLGGqCJsrFUnqoH6HnaczB8XmDH1oaWU+xxdptvikTgaEhtZ53Ky6YXiBuUI2WXLMCwjw==}

  is-stream@3.0.0:
    resolution: {integrity: sha512-LnQR4bZ9IADDRSkvpqMGvt/tEJWclzklNgSw48V5EAaAeDd6qGvN8ei6k5p0tvxSR171VmGyHuTiAOfxAbr8kA==}
    engines: {node: ^12.20.0 || ^14.13.1 || >=16.0.0}

  is-subdir@1.2.0:
    resolution: {integrity: sha512-2AT6j+gXe/1ueqbW6fLZJiIw3F8iXGJtt0yDrZaBhAZEG1raiTxKWU+IPqMCzQAXOUCKdA4UDMgacKH25XG2Cw==}
    engines: {node: '>=4'}

  is-unicode-supported@0.1.0:
    resolution: {integrity: sha512-knxG2q4UC3u8stRGyAVJCOdxFmv5DZiRcdlIaAQXAbSfJya+OhopNotLQrstBhququ4ZpuKbDc/8S6mgXgPFPw==}
    engines: {node: '>=10'}

  is-windows@1.0.2:
    resolution: {integrity: sha512-eXK1UInq2bPmjyX6e3VHIzMLobc4J94i4AWn+Hpq3OU5KkrRC96OAcR3PRJ/pGu6m8TRnBHP9dkXQVsT/COVIA==}
    engines: {node: '>=0.10.0'}

  isbinaryfile@4.0.10:
    resolution: {integrity: sha512-iHrqe5shvBUcFbmZq9zOQHBoeOhZJu6RQGrDpBgenUm/Am+F3JM2MgQj+rK3Z601fzrL5gLZWtAPH2OBaSVcyw==}
    engines: {node: '>= 8.0.0'}

  isbinaryfile@5.0.4:
    resolution: {integrity: sha512-YKBKVkKhty7s8rxddb40oOkuP0NbaeXrQvLin6QMHL7Ypiy2RW9LwOVrVgZRyOrhQlayMd9t+D8yDy8MKFTSDQ==}
    engines: {node: '>= 18.0.0'}

  isexe@2.0.0:
    resolution: {integrity: sha512-RHxMLp9lnKHGHRng9QFhRCMbYAcVpn69smSGcq3f36xjgVVWThj4qqLbTLlq7Ssj8B+fIQ1EuCEGI2lKsyQeIw==}

  istanbul-lib-coverage@3.2.2:
    resolution: {integrity: sha512-O8dpsF+r0WV/8MNRKfnmrtCWhuKjxrq2w+jpzBL5UZKTi2LeVWnWOmWRxFlesJONmc+wLAGvKQZEOanko0LFTg==}
    engines: {node: '>=8'}

  istanbul-lib-report@3.0.1:
    resolution: {integrity: sha512-GCfE1mtsHGOELCU8e/Z7YWzpmybrx/+dSTfLrvY8qRmaY6zXTKWn6WQIjaAFw069icm6GVMNkgu0NzI4iPZUNw==}
    engines: {node: '>=10'}

  istanbul-lib-source-maps@5.0.6:
    resolution: {integrity: sha512-yg2d+Em4KizZC5niWhQaIomgf5WlL4vOOjZ5xGCmF8SnPE/mDWWXgvRExdcpCgh9lLRRa1/fSYp2ymmbJ1pI+A==}
    engines: {node: '>=10'}

  istanbul-reports@3.1.7:
    resolution: {integrity: sha512-BewmUXImeuRk2YY0PVbxgKAysvhRPUQE0h5QRM++nVWyubKGV0l8qQ5op8+B2DOmwSe63Jivj0BjkPQVf8fP5g==}
    engines: {node: '>=8'}

  jackspeak@3.4.3:
    resolution: {integrity: sha512-OGlZQpz2yfahA/Rd1Y8Cd9SIEsqvXkLVoSw/cgwhnhFMDbsQFeZYoJJ7bIZBS9BcamUW96asq/npPWugM+RQBw==}

  jake@10.9.2:
    resolution: {integrity: sha512-2P4SQ0HrLQ+fw6llpLnOaGAvN2Zu6778SJMrCUwns4fOoG9ayrTiZk3VV8sCPkVZF8ab0zksVpS8FDY5pRCNBA==}
    engines: {node: '>=10'}
    hasBin: true

  joi@17.13.3:
    resolution: {integrity: sha512-otDA4ldcIx+ZXsKHWmp0YizCweVRZG96J10b0FevjfuncLO1oX59THoAmHkNubYJ+9gWsYsp5k8v4ib6oDv1fA==}

  js-tokens@9.0.1:
    resolution: {integrity: sha512-mxa9E9ITFOt0ban3j6L5MpjwegGz6lBQmM1IJkWeBZGcMxto50+eWdjC/52xDbS2vy0k7vIMK0Fe2wfL9OQSpQ==}

  js-yaml@3.14.1:
    resolution: {integrity: sha512-okMH7OXXJ7YrN9Ok3/SXrnu4iX9yOk+25nqX4imS2npuvTYDmo/QEZoqwZkYaIDk3jVvBOTOIEgEhaLOynBS9g==}
    hasBin: true

  js-yaml@4.1.0:
    resolution: {integrity: sha512-wpxZs9NoxZaJESJGIZTyDEaYpl0FKSA+FB9aJiyemKhMwkxQg63h4T1KJgUGHpTqPDNRcmmYLugrRjJlBtWvRA==}
    hasBin: true

  jsbn@1.1.0:
    resolution: {integrity: sha512-4bYVV3aAMtDTTu4+xsDYa6sy9GyJ69/amsu9sYF2zqjiEoZA5xJi3BrfX3uY+/IekIu7MwdObdbDWpoZdBv3/A==}

  json-buffer@3.0.1:
    resolution: {integrity: sha512-4bV5BfR2mqfQTJm+V5tPPdf+ZpuhiIvTuAB5g8kcrXOZpTT/QwwVRWBywX1ozr6lEuPdbHxwaJlm9G6mI2sfSQ==}

  json-schema-traverse@0.4.1:
    resolution: {integrity: sha512-xbbCH5dCYU5T8LcEhhuh7HJ88HXuW3qsI3Y0zOZFKfZEHcpWiHU/Jxzk629Brsab/mMiHQti9wMP+845RPe3Vg==}

  json-stable-stringify-without-jsonify@1.0.1:
    resolution: {integrity: sha512-Bdboy+l7tA3OGW6FjyFHWkP5LuByj1Tk33Ljyq0axyzdk9//JSi2u3fP1QSmd1KNwq6VOKYGlAu87CisVir6Pw==}

  json-stringify-safe@5.0.1:
    resolution: {integrity: sha512-ZClg6AaYvamvYEE82d3Iyd3vSSIjQ+odgjaTzRuO3s7toCdFKczob2i0zCh7JE8kWn17yvAWhUVxvqGwUalsRA==}

  json5@2.2.3:
    resolution: {integrity: sha512-XmOWe7eyHYH14cLdVPoyg+GOH3rYX++KpzrylJwSW98t3Nk+U8XOl8FWKOgwtzdb8lXGf6zYwDUzeHMWfxasyg==}
    engines: {node: '>=6'}
    hasBin: true

  jsonfile@4.0.0:
    resolution: {integrity: sha512-m6F1R3z8jjlf2imQHS2Qez5sjKWQzbuuhuJ/FKYFRZvPE3PuHcSMVZzfsLhGVOkfd20obL5SWEBew5ShlquNxg==}

  jsonfile@6.1.0:
    resolution: {integrity: sha512-5dgndWOriYSm5cnYaJNhalLNDKOqFwyDB/rr1E9ZsGciGvKPs8R2xYGCacuf3z6K1YKDz182fd+fY3cn3pMqXQ==}

  keyv@4.5.4:
    resolution: {integrity: sha512-oxVHkHR/EJf2CNXnWxRLW6mg7JyCCUcG0DtEGmL2ctUo1PNTin1PUil+r/+4r5MpVgC/fn1kjsx7mjSujKqIpw==}

  kleur@4.1.5:
    resolution: {integrity: sha512-o+NO+8WrRiQEE4/7nwRJhN1HWpVmJm511pBHUxPLtp0BUISzlBplORYSmTclCnJvQq2tKu/sgl3xVpkc7ZWuQQ==}
    engines: {node: '>=6'}

  known-css-properties@0.35.0:
    resolution: {integrity: sha512-a/RAk2BfKk+WFGhhOCAYqSiFLc34k8Mt/6NWRI4joER0EYUzXIcFivjjnoD3+XU1DggLn/tZc3DOAgke7l8a4A==}

  known-css-properties@0.37.0:
    resolution: {integrity: sha512-JCDrsP4Z1Sb9JwG0aJ8Eo2r7k4Ou5MwmThS/6lcIe1ICyb7UBJKGRIUUdqc2ASdE/42lgz6zFUnzAIhtXnBVrQ==}

  lazy-val@1.0.5:
    resolution: {integrity: sha512-0/BnGCCfyUMkBpeDgWihanIAF9JmZhHBgUhEqzvf+adhNGLoP6TaiI5oF8oyb3I45P+PcnrqihSf01M0l0G5+Q==}

  levn@0.4.1:
    resolution: {integrity: sha512-+bT2uH4E5LGE7h/n3evcS/sQlJXCpIp6ym8OWJ5eV6+67Dsql/LaaT7qJBAt2rzfoa/5QBGBhxDix1dMt2kQKQ==}
    engines: {node: '>= 0.8.0'}

  lilconfig@2.1.0:
    resolution: {integrity: sha512-utWOt/GHzuUxnLKxB6dk81RoOeoNeHgbrXiuGk4yyF5qlRz+iIVWu56E2fqGHFrXz0QNUhLB/8nKqvRH66JKGQ==}
    engines: {node: '>=10'}

  local-pkg@0.5.1:
    resolution: {integrity: sha512-9rrA30MRRP3gBD3HTGnC6cDFpaE1kVDWxWgqWJUN0RvDNAo+Nz/9GxB+nHOH0ifbVFy0hSA1V6vFDvnx54lTEQ==}
    engines: {node: '>=14'}

  locate-character@3.0.0:
    resolution: {integrity: sha512-SW13ws7BjaeJ6p7Q6CO2nchbYEc3X3J6WrmTTDto7yMPqVSZTUyY5Tjbid+Ab8gLnATtygYtiDIJGQRRn2ZOiA==}

  locate-path@5.0.0:
    resolution: {integrity: sha512-t7hw9pI+WvuwNJXwk5zVHpyhIqzg2qTlklJOf0mVxGSbe3Fp2VieZcduNYjaLDoy6p9uGpQEGWG87WpMKlNq8g==}
    engines: {node: '>=8'}

  locate-path@6.0.0:
    resolution: {integrity: sha512-iPZK6eYjbxRu3uB4/WZ3EsEIMJFMqAoopl3R+zuq0UjcAm/MO6KCweDgPfP3elTztoKP3KtnVHxTn2NHBSDVUw==}
    engines: {node: '>=10'}

  lodash.merge@4.6.2:
    resolution: {integrity: sha512-0KpjqXRVvrYyCsX1swR/XTK0va6VQkQM6MNo7PqW77ByjAhoARA8EfrP1N4+KlKj8YS0ZUCtRT/YUuhyYDujIQ==}

  lodash.startcase@4.4.0:
    resolution: {integrity: sha512-+WKqsK294HMSc2jEbNgpHpd0JfIBhp7rEV4aqXWqFr6AlXov+SlcgB1Fv01y2kGe3Gc8nMW7VA0SrGuSkRfIEg==}

  lodash@4.17.21:
    resolution: {integrity: sha512-v2kDEe57lecTulaDIuNTPy3Ry4gLGJ6Z1O3vE1krgXZNrsQ+LFTGHVxVjcXPs17LhbZVGedAJv8XZ1tvj5FvSg==}

  log-symbols@4.1.0:
    resolution: {integrity: sha512-8XPvpAA8uyhfteu8pIvQxpJZ7SYYdpUivZpGy6sFsBuKRY/7rQGavedeB8aK+Zkyq6upMFVL/9AW6vOYzfRyLg==}
    engines: {node: '>=10'}

  loupe@2.3.7:
    resolution: {integrity: sha512-zSMINGVYkdpYSOBmLi0D1Uo7JU9nVdQKrHxC8eYlV+9YKK9WePqAlL7lSlorG/U2Fw1w0hTBmaa/jrQ3UbPHtA==}

  lower-case@2.0.2:
    resolution: {integrity: sha512-7fm3l3NAF9WfN6W3JOmf5drwpVqX78JtoGJ3A6W0a6ZnldM41w2fV5D490psKFTpMds8TJse/eHLFFsNHHjHgg==}

  lowercase-keys@2.0.0:
    resolution: {integrity: sha512-tqNXrS78oMOE73NMxK4EMLQsQowWf8jKooH9g7xPavRT706R6bkQJ6DY2Te7QukaZsulxa30wQ7bk0pm4XiHmA==}
    engines: {node: '>=8'}

  lru-cache@10.4.3:
    resolution: {integrity: sha512-JNAzZcXrCt42VGLuYz0zfAzDfAvJWW6AfYlDBQyDV5DClI2m5sAmK+OIO7s59XfsRsWHp02jAJrRadPRGTt6SQ==}

  lru-cache@6.0.0:
    resolution: {integrity: sha512-Jo6dJ04CmSjuznwJSS3pUeWmd/H0ffTlkXXgwZi+eq1UCmqQwCh+eLsYOYCwY991i2Fah4h1BEMCx4qThGbsiA==}
    engines: {node: '>=10'}

  lru-cache@7.18.3:
    resolution: {integrity: sha512-jumlc0BIUrS3qJGgIkWZsyfAM7NCWiBcCDhnd+3NNM5KbBmLTgHVfWBcg6W+rLUsIpzpERPsvwUP7CckAQSOoA==}
    engines: {node: '>=12'}

  magic-string@0.30.17:
    resolution: {integrity: sha512-sNPKHvyjVf7gyjwS4xGTaW/mCnF8wnjtifKBEhxfZ7E/S8tQ0rssrwGNn6q8JH/ohItJfSQp9mBtQYuTlH5QnA==}

  magicast@0.3.5:
    resolution: {integrity: sha512-L0WhttDl+2BOsybvEOLK7fW3UA0OQ0IQ2d6Zl2x/a6vVRs3bAY0ECOSHHeL5jD+SbOpOCUEi0y1DgHEn9Qn1AQ==}

  make-dir@4.0.0:
    resolution: {integrity: sha512-hXdUTZYIVOt1Ex//jAQi+wTZZpUpwBj/0QsOzqegb3rGMMeJiSEu5xLHnYfBrRV4RH2+OCSOO95Is/7x1WJ4bw==}
    engines: {node: '>=10'}

  make-fetch-happen@10.2.1:
    resolution: {integrity: sha512-NgOPbRiaQM10DYXvN3/hhGVI2M5MtITFryzBGxHM5p4wnFxsVCbxkrBrDsk+EZ5OB4jEOT7AjDxtdF+KVEFT7w==}
    engines: {node: ^12.13.0 || ^14.15.0 || >=16.0.0}

  matcher@3.0.0:
    resolution: {integrity: sha512-OkeDaAZ/bQCxeFAozM55PKcKU0yJMPGifLwV4Qgjitu+5MoAfSQN4lsLJeXZ1b8w0x+/Emda6MZgXS1jvsapng==}
    engines: {node: '>=10'}

  matchit@1.1.0:
    resolution: {integrity: sha512-+nGYoOlfHmxe5BW5tE0EMJppXEwdSf8uBA1GTZC7Q77kbT35+VKLYJMzVNWCHSsga1ps1tPYFtFyvxvKzWVmMA==}
    engines: {node: '>=6'}

  math-intrinsics@1.1.0:
    resolution: {integrity: sha512-/IXtbwEk5HTPyEwyKX6hGkYXxM9nbj64B+ilVJnC/R6B0pH5G4V3b0pVbL7DBj4tkhBAppbQUlf6F6Xl9LHu1g==}
    engines: {node: '>= 0.4'}

  mdn-data@2.0.30:
    resolution: {integrity: sha512-GaqWWShW4kv/G9IEucWScBx9G1/vsFZZJUO+tD26M8J8z3Kw5RDQjaoZe03YAClgeS/SWPOcb4nkFBTEi5DUEA==}

  merge-stream@2.0.0:
    resolution: {integrity: sha512-abv/qOcuPfk3URPfDzmZU1LKmuw8kT+0nIHvKrKgFrwifol/doWcdA4ZqsWQ8ENrFKkd67Mfpo/LovbIUsbt3w==}

  merge2@1.4.1:
    resolution: {integrity: sha512-8q7VEgMJW4J8tcfVPy8g09NcQwZdbwFEqhe/WZkoIzjn/3TGDwtOCYtXGxA3O8tPzpczCCDgv+P2P5y00ZJOOg==}
    engines: {node: '>= 8'}

  micro@9.4.1:
    resolution: {integrity: sha512-Lpjcbp6Y9GJIfewxDfTmu9eW0rt0MGo+Gs1d3yJLFa7mhErtKkCngGhDbA/O1gqUjEwsHh+jWPg8BJ0Bx4AgFA==}
    engines: {node: '>= 8.0.0'}
    hasBin: true

  micromatch@4.0.8:
    resolution: {integrity: sha512-PXwfBhYu0hBCPw8Dn0E+WDYb7af3dSLVWKi3HGv84IdF4TyFoC0ysxFd0Goxw7nSv4T/PzEJQxsYsEiFCKo2BA==}
    engines: {node: '>=8.6'}

  mime-db@1.52.0:
    resolution: {integrity: sha512-sPU4uV7dYlvtWJxwwxHD0PuihVNiE7TyAbQ5SWxDCB9mUYvOgroQOwYQQOKPJ8CIbE+1ETVlOoK1UC2nU3gYvg==}
    engines: {node: '>= 0.6'}

  mime-types@2.1.35:
    resolution: {integrity: sha512-ZDY+bPm5zTTF+YpCrAU9nK0UgICYPT0QtT1NZWFv4s++TNkcgVaT0g6+4R2uI4MjQjzysHB1zxuWL50hzaeXiw==}
    engines: {node: '>= 0.6'}

  mime@2.6.0:
    resolution: {integrity: sha512-USPkMeET31rOMiarsBNIHZKLGgvKc/LrjofAnBlOttf5ajRvqiRA8QsenbcooctK6d6Ts6aqZXBA+XbkKthiQg==}
    engines: {node: '>=4.0.0'}
    hasBin: true

  mimic-fn@2.1.0:
    resolution: {integrity: sha512-OqbOk5oEQeAZ8WXWydlu9HJjz9WVdEIvamMCcXmuqUYjTknH/sqsWvhQ3vgwKFRR1HpjvNBKQ37nbJgYzGqGcg==}
    engines: {node: '>=6'}

  mimic-fn@4.0.0:
    resolution: {integrity: sha512-vqiC06CuhBTUdZH+RYl8sFrL096vA45Ok5ISO6sE/Mr1jRbGH4Csnhi8f3wKVl7x8mO4Au7Ir9D3Oyv1VYMFJw==}
    engines: {node: '>=12'}

  mimic-response@1.0.1:
    resolution: {integrity: sha512-j5EctnkH7amfV/q5Hgmoal1g2QHFJRraOtmx0JpIqkxhBhI/lJSl1nMpQ45hVarwNETOoWEimndZ4QK0RHxuxQ==}
    engines: {node: '>=4'}

  mimic-response@3.1.0:
    resolution: {integrity: sha512-z0yWI+4FDrrweS8Zmt4Ej5HdJmky15+L2e6Wgn3+iK5fWzb6T3fhNFq2+MeTRb064c6Wr4N/wv0DzQTjNzHNGQ==}
    engines: {node: '>=10'}

  min-indent@1.0.1:
    resolution: {integrity: sha512-I9jwMn07Sy/IwOj3zVkVik2JTvgpaykDZEigL6Rx6N9LbMywwUSMtxET+7lVoDLLd3O3IXwJwvuuns8UB/HeAg==}
    engines: {node: '>=4'}

  minimatch@10.0.3:
    resolution: {integrity: sha512-IPZ167aShDZZUMdRk66cyQAW3qr0WzbHkPdMYa8bzZhlHhO3jALbKdxcaak7W9FfT2rZNpQuUu4Od7ILEpXSaw==}
    engines: {node: 20 || >=22}

  minimatch@3.1.2:
    resolution: {integrity: sha512-J7p63hRiAjw1NDEww1W7i37+ByIrOWO5XQQAzZ3VOcL0PNybwpfmV/N05zFAzwQ9USyEcX6t3UO+K5aqBQOIHw==}

  minimatch@5.1.6:
    resolution: {integrity: sha512-lKwV/1brpG6mBUFHtb7NUmtABCb2WZZmm2wNiOA5hAb8VdCS4B3dtMWyvcoViccwAW/COERjXLt0zP1zXUN26g==}
    engines: {node: '>=10'}

  minimatch@9.0.3:
    resolution: {integrity: sha512-RHiac9mvaRw0x3AYRgDC1CxAP7HTcNrrECeA8YYJeWnpo+2Q5CegtZjaotWTWxDG3UeGA1coE05iH1mPjT/2mg==}
    engines: {node: '>=16 || 14 >=14.17'}

  minimatch@9.0.5:
    resolution: {integrity: sha512-G6T0ZX48xgozx7587koeX9Ys2NYy6Gmv//P89sEte9V9whIapMNF4idKxnW2QtCcLiTWlb/wfCabAtAFWhhBow==}
    engines: {node: '>=16 || 14 >=14.17'}

  minimist@1.2.8:
    resolution: {integrity: sha512-2yyAR8qBkN3YuheJanUpWC5U3bb5osDywNB8RzDVlDwDHbocAJveqqj1u8+SVD7jkWT4yvsHCpWqqWqAxb0zCA==}

  minipass-collect@1.0.2:
    resolution: {integrity: sha512-6T6lH0H8OG9kITm/Jm6tdooIbogG9e0tLgpY6mphXSm/A9u8Nq1ryBG+Qspiub9LjWlBPsPS3tWQ/Botq4FdxA==}
    engines: {node: '>= 8'}

  minipass-fetch@2.1.2:
    resolution: {integrity: sha512-LT49Zi2/WMROHYoqGgdlQIZh8mLPZmOrN2NdJjMXxYe4nkN6FUyuPuOAOedNJDrx0IRGg9+4guZewtp8hE6TxA==}
    engines: {node: ^12.13.0 || ^14.15.0 || >=16.0.0}

  minipass-flush@1.0.5:
    resolution: {integrity: sha512-JmQSYYpPUqX5Jyn1mXaRwOda1uQ8HP5KAT/oDSLCzt1BYRhQU0/hDtsB1ufZfEEzMZ9aAVmsBw8+FWsIXlClWw==}
    engines: {node: '>= 8'}

  minipass-pipeline@1.2.4:
    resolution: {integrity: sha512-xuIq7cIOt09RPRJ19gdi4b+RiNvDFYe5JH+ggNvBqGqpQXcru3PcRmOZuHBKWK1Txf9+cQ+HMVN4d6z46LZP7A==}
    engines: {node: '>=8'}

  minipass-sized@1.0.3:
    resolution: {integrity: sha512-MbkQQ2CTiBMlA2Dm/5cY+9SWFEN8pzzOXi6rlM5Xxq0Yqbda5ZQy9sU75a673FE9ZK0Zsbr6Y5iP6u9nktfg2g==}
    engines: {node: '>=8'}

  minipass@3.3.6:
    resolution: {integrity: sha512-DxiNidxSEK+tHG6zOIklvNOwm3hvCrbUrdtzY74U6HKTJxvIDfOUL5W5P2Ghd3DTkhhKPYGqeNUIh5qcM4YBfw==}
    engines: {node: '>=8'}

  minipass@5.0.0:
    resolution: {integrity: sha512-3FnjYuehv9k6ovOEbyOswadCDPX1piCfhV8ncmYtHOjuPwylVWsghTLo7rabjC3Rx5xD4HDx8Wm1xnMF7S5qFQ==}
    engines: {node: '>=8'}

  minipass@7.1.2:
    resolution: {integrity: sha512-qOOzS1cBTWYF4BH8fVePDBOO9iptMnGUEZwNc/cMWnTV2nVLZ7VoNWEPHkYczZA0pdoA7dl6e7FL659nX9S2aw==}
    engines: {node: '>=16 || 14 >=14.17'}

  minizlib@2.1.2:
    resolution: {integrity: sha512-bAxsR8BVfj60DWXHE3u30oHzfl4G7khkSuPW+qvpd7jFRHm7dLxOjUk1EHACJ/hxLY8phGJ0YhYHZo7jil7Qdg==}
    engines: {node: '>= 8'}

  mkdirp@0.5.6:
    resolution: {integrity: sha512-FP+p8RB8OWpF3YZBCrP5gtADmtXApB5AMLn+vdyA+PyxCjrCs00mjyUozssO33cwDeT3wNGdLxJ5M//YqtHAJw==}
    hasBin: true

  mkdirp@1.0.4:
    resolution: {integrity: sha512-vVqVZQyf3WLx2Shd0qJ9xuvqgAyKPLAiqITEtqW0oIUjzo3PePDd6fW9iFz30ef7Ysp/oiWqbhszeGWW2T6Gzw==}
    engines: {node: '>=10'}
    hasBin: true

  mlly@1.7.4:
    resolution: {integrity: sha512-qmdSIPC4bDJXgZTCR7XosJiNKySV7O215tsPtDN9iEO/7q/76b/ijtgRu/+epFXSJhijtTCCGp3DWS549P3xKw==}

  mri@1.2.0:
    resolution: {integrity: sha512-tzzskb3bG8LvYGFF/mDTpq3jpI6Q9wc3LEmBaghu+DdCssd1FakN7Bc0hVNmEyGq1bq3RgfkCb3cmQLpNPOroA==}
    engines: {node: '>=4'}

  mrmime@2.0.1:
    resolution: {integrity: sha512-Y3wQdFg2Va6etvQ5I82yUhGdsKrcYox6p7FfL1LbK2J4V01F9TGlepTIhnK24t7koZibmg82KGglhA1XK5IsLQ==}
    engines: {node: '>=10'}

  ms@2.1.3:
    resolution: {integrity: sha512-6FlzubTLZG3J2a/NVCAleEhjzq5oxgHyaCU9yYXvcLsvoVaHJq/s5xXI6/XXP6tz7R9xAOtHnSO/tXtF3WRTlA==}

  nanoid@3.3.11:
    resolution: {integrity: sha512-N8SpfPUnUp1bK+PMYW8qSWdl9U+wwNWI4QKxOYDy9JAro3WMX7p2OeVRF9v+347pnakNevPmiHhNmZ2HbFA76w==}
    engines: {node: ^10 || ^12 || ^13.7 || ^14 || >=15.0.1}
    hasBin: true

  natural-compare@1.4.0:
    resolution: {integrity: sha512-OWND8ei3VtNC9h7V60qff3SVobHr996CTwgxubgyQYEpg290h9J0buyECNNJexkFm5sOajh5G116RYA1c8ZMSw==}

  negotiator@0.6.4:
    resolution: {integrity: sha512-myRT3DiWPHqho5PrJaIRyaMv2kgYf0mUVgBNOYMuCH5Ki1yEiQaf/ZJuQ62nvpc44wL5WDbTX7yGJi1Neevw8w==}
    engines: {node: '>= 0.6'}

  new-github-issue-url@1.1.0:
    resolution: {integrity: sha512-R4r7f3Q/SzlI4Q/J/0KPRf+bwxYk7BiaYEy0zTVqpikA5F1CwCHgwVReKhpYRlG1besvLdtABQGQRhFy8CyT3g==}
    engines: {node: ^12.20.0 || ^14.13.1 || >=16.0.0}

  no-case@3.0.4:
    resolution: {integrity: sha512-fgAN3jGAh+RoxUGZHTSOLJIqUc2wmoBwGR4tbpNAKmmovFoWq0OdRkb0VkldReO2a2iBT/OEulG9XSUc10r3zg==}

  node-abi@3.75.0:
    resolution: {integrity: sha512-OhYaY5sDsIka7H7AtijtI9jwGYLyl29eQn/W623DiN/MIv5sUqc4g7BIDThX+gb7di9f6xK02nkp8sdfFWZLTg==}
    engines: {node: '>=10'}

  node-addon-api@1.7.2:
    resolution: {integrity: sha512-ibPK3iA+vaY1eEjESkQkM0BbCqFOaZMiXRTtdB0u7b4djtY6JnsjvPdUHVMg6xQt3B8fpTTWHI9A+ADjM9frzg==}

  node-api-version@0.2.1:
    resolution: {integrity: sha512-2xP/IGGMmmSQpI1+O/k72jF/ykvZ89JeuKX3TLJAYPDVLUalrshrLHkeVcCCZqG/eEa635cr8IBYzgnDvM2O8Q==}

  nodemon@3.1.10:
    resolution: {integrity: sha512-WDjw3pJ0/0jMFmyNDp3gvY2YizjLmmOUQo6DEBY+JgdvW/yQ9mEeSw6H5ythl5Ny2ytb7f9C2nIbjSxMNzbJXw==}
    engines: {node: '>=10'}
    hasBin: true

  nopt@6.0.0:
    resolution: {integrity: sha512-ZwLpbTgdhuZUnZzjd7nb1ZV+4DoiC6/sfiVKok72ym/4Tlf+DFdlHYmT2JPmcNNWV6Pi3SDf1kT+A4r9RTuT9g==}
    engines: {node: ^12.13.0 || ^14.15.0 || >=16.0.0}
    hasBin: true

  normalize-path@3.0.0:
    resolution: {integrity: sha512-6eZs5Ls3WtCisHWp9S2GUy8dqkpGi4BVSz3GaqiE6ezub0512ESztXUwUB6C6IKbQkY2Pnb/mD4WYojCRwcwLA==}
    engines: {node: '>=0.10.0'}

  normalize-url@6.1.0:
    resolution: {integrity: sha512-DlL+XwOy3NxAQ8xuC0okPgK46iuVNAK01YN7RueYBqqFeGsBjV9XmCAzAdgt+667bCl5kPh9EqKKDwnaPG1I7A==}
    engines: {node: '>=10'}

  npm-bundled@2.0.1:
    resolution: {integrity: sha512-gZLxXdjEzE/+mOstGDqR6b0EkhJ+kM6fxM6vUuckuctuVPh80Q6pw/rSZj9s4Gex9GxWtIicO1pc8DB9KZWudw==}
    engines: {node: ^12.13.0 || ^14.15.0 || >=16.0.0}

  npm-normalize-package-bin@2.0.0:
    resolution: {integrity: sha512-awzfKUO7v0FscrSpRoogyNm0sajikhBWpU0QMrW09AMi9n1PoKU6WaIqUzuJSQnpciZZmJ/jMZ2Egfmb/9LiWQ==}
    engines: {node: ^12.13.0 || ^14.15.0 || >=16.0.0}

  npm-packlist@5.1.3:
    resolution: {integrity: sha512-263/0NGrn32YFYi4J533qzrQ/krmmrWwhKkzwTuM4f/07ug51odoaNjUexxO4vxlzURHcmYMH1QjvHjsNDKLVg==}
    engines: {node: ^12.13.0 || ^14.15.0 || >=16.0.0}
    hasBin: true

  npm-run-path@5.3.0:
    resolution: {integrity: sha512-ppwTtiJZq0O/ai0z7yfudtBpWIoxM8yE6nHi1X47eFR2EWORqfbu6CnPlNsjeN683eT0qG6H/Pyf9fCcvjnnnQ==}
    engines: {node: ^12.20.0 || ^14.13.1 || >=16.0.0}

  object-keys@1.1.1:
    resolution: {integrity: sha512-NuAESUOUMrlIXOfHKzD6bpPu3tYt3xvjNdRIQ+FeT0lNb4K8WR70CaDxhuNguS2XG+GjkyMwOzsN5ZktImfhLA==}
    engines: {node: '>= 0.4'}

  once@1.4.0:
    resolution: {integrity: sha512-lNaJgI+2Q5URQBkccEKHTQOPaXdUxnZZElQTZY0MFUAuaEqe1E+Nyvgdz/aIyNi6Z9MzO5dv1H8n58/GELp3+w==}

  onetime@5.1.2:
    resolution: {integrity: sha512-kbpaSSGJTWdAY5KPVeMOKXSrPtr8C8C7wodJbcsd51jRnmD+GZu8Y0VoU6Dm5Z4vWr0Ig/1NKuWRKf7j5aaYSg==}
    engines: {node: '>=6'}

  onetime@6.0.0:
    resolution: {integrity: sha512-1FlR+gjXK7X+AsAHso35MnyN5KqGwJRi/31ft6x0M194ht7S+rWAvd7PHss9xSKMzE0asv1pyIHaJYq+BbacAQ==}
    engines: {node: '>=12'}

  optionator@0.9.4:
    resolution: {integrity: sha512-6IpQ7mKUxRcZNLIObR0hz7lxsapSSIYNZJwXPGeF0mTVqGKFIXj1DQcMoT22S3ROcLyY/rz0PWaWZ9ayWmad9g==}
    engines: {node: '>= 0.8.0'}

  ora@5.4.1:
    resolution: {integrity: sha512-5b6Y85tPxZZ7QytO+BQzysW31HJku27cRIlkbAXaNx+BdcVi+LlRFmVXzeF6a7JCwJpyw5c4b+YSVImQIrBpuQ==}
    engines: {node: '>=10'}

  os-tmpdir@1.0.2:
    resolution: {integrity: sha512-D2FR03Vir7FIu45XBY20mTb+/ZSWB00sjU9jdQXt83gDrI4Ztz5Fs7/yy74g2N5SVQY4xY1qDr4rNddwYRVX0g==}
    engines: {node: '>=0.10.0'}

  outdent@0.5.0:
    resolution: {integrity: sha512-/jHxFIzoMXdqPzTaCpFzAAWhpkSjZPF4Vsn6jAfNpmbH/ymsmd7Qc6VE9BGn0L6YMj6uwpQLxCECpus4ukKS9Q==}

  p-cancelable@2.1.1:
    resolution: {integrity: sha512-BZOr3nRQHOntUjTrH8+Lh54smKHoHyur8We1V8DSMVrl5A2malOOwuJRnKRDjSnkoeBh4at6BwEnb5I7Jl31wg==}
    engines: {node: '>=8'}

  p-filter@2.1.0:
    resolution: {integrity: sha512-ZBxxZ5sL2HghephhpGAQdoskxplTwr7ICaehZwLIlfL6acuVgZPm8yBNuRAFBGEqtD/hmUeq9eqLg2ys9Xr/yw==}
    engines: {node: '>=8'}

  p-limit@2.3.0:
    resolution: {integrity: sha512-//88mFWSJx8lxCzwdAABTJL2MyWB12+eIY7MDL2SqLmAkeKU9qxRvWuSyTjm3FUmpBEMuFfckAIqEaVGUDxb6w==}
    engines: {node: '>=6'}

  p-limit@3.1.0:
    resolution: {integrity: sha512-TYOanM3wGwNGsZN2cVTYPArw454xnXj5qmWF1bEoAc4+cU/ol7GVh7odevjp1FNHduHc3KZMcFduxU5Xc6uJRQ==}
    engines: {node: '>=10'}

  p-limit@5.0.0:
    resolution: {integrity: sha512-/Eaoq+QyLSiXQ4lyYV23f14mZRQcXnxfHrN0vCai+ak9G0pp9iEQukIIZq5NccEvwRB8PUnZT0KsOoDCINS1qQ==}
    engines: {node: '>=18'}

  p-locate@4.1.0:
    resolution: {integrity: sha512-R79ZZ/0wAxKGu3oYMlz8jy/kbhsNrS7SKZ7PxEHBgJ5+F2mtFW2fK2cOtBh1cHYkQsbzFV7I+EoRKe6Yt0oK7A==}
    engines: {node: '>=8'}

  p-locate@5.0.0:
    resolution: {integrity: sha512-LaNjtRWUBY++zB5nE/NwcaoMylSPk+S+ZHNB1TzdbMJMny6dynpAGt7X/tl/QYq3TIeE6nxHppbo2LGymrG5Pw==}
    engines: {node: '>=10'}

  p-map@2.1.0:
    resolution: {integrity: sha512-y3b8Kpd8OAN444hxfBbFfj1FY/RjtTd8tzYwhUqNYXx0fXx2iX4maP4Qr6qhIKbQXI02wTLAda4fYUbDagTUFw==}
    engines: {node: '>=6'}

  p-map@4.0.0:
    resolution: {integrity: sha512-/bjOqmgETBYB5BoEeGVea8dmvHb2m9GLy1E9W43yeyfP6QQCZGFNa+XRceJEuDB6zqr+gKpIAmlLebMpykw/MQ==}
    engines: {node: '>=10'}

  p-try@2.2.0:
    resolution: {integrity: sha512-R4nPAVTAU0B9D35/Gk3uJf/7XYbQcyohSKdvAxIRSNghFl4e71hVoGnBNQz9cWaXxO2I10KTC+3jMdvvoKw6dQ==}
    engines: {node: '>=6'}

  package-json-from-dist@1.0.1:
    resolution: {integrity: sha512-UEZIS3/by4OC8vL3P2dTXRETpebLI2NiI5vIrjaD/5UtrkFX/tNbwjTSRAGC/+7CAo2pIcBaRgWmcBBHcsaCIw==}

  package-manager-detector@0.2.11:
    resolution: {integrity: sha512-BEnLolu+yuz22S56CU1SUKq3XC3PkwD5wv4ikR4MfGvnRVcmzXR9DwSlW2fEamyTPyXHomBJRzgapeuBvRNzJQ==}

  parent-module@1.0.1:
    resolution: {integrity: sha512-GQ2EWRpQV8/o+Aw8YqtfZZPfNRWZYkbidE9k5rpl/hC3vtHHBfGm2Ifi6qWV+coDGkrUKZAxE3Lot5kcsRlh+g==}
    engines: {node: '>=6'}

  pascal-case@3.1.2:
    resolution: {integrity: sha512-uWlGT3YSnK9x3BQJaOdcZwrnV6hPpd8jFH1/ucpiLRPh/2zCVJKS19E4GvYHvaCcACn3foXZ0cLB9Wrx1KGe5g==}

  path-exists@4.0.0:
    resolution: {integrity: sha512-ak9Qy5Q7jYb2Wwcey5Fpvg2KoAc/ZIhLSLOSBmRmygPsGwkVVt0fZa0qrtMz+m6tJTAHfZQ8FnmB4MG4LWy7/w==}
    engines: {node: '>=8'}

  path-is-absolute@1.0.1:
    resolution: {integrity: sha512-AVbw3UJ2e9bq64vSaS9Am0fje1Pa8pbGqTTsmXfaIiMpnr5DlDhfJOuLj9Sf95ZPVDAUerDfEk88MPmPe7UCQg==}
    engines: {node: '>=0.10.0'}

  path-key@3.1.1:
    resolution: {integrity: sha512-ojmeN0qd+y0jszEtoY48r0Peq5dwMEkIlCOu6Q5f41lfkswXuKtYrhgoTpLnyIcHm24Uhqx+5Tqm2InSwLhE6Q==}
    engines: {node: '>=8'}

  path-key@4.0.0:
    resolution: {integrity: sha512-haREypq7xkM7ErfgIyA0z+Bj4AGKlMSdlQE2jvJo6huWD1EdkKYV+G/T4nq0YEF2vgTT8kqMFKo1uHn950r4SQ==}
    engines: {node: '>=12'}

  path-parse@1.0.7:
    resolution: {integrity: sha512-LDJzPVEEEPR+y48z93A0Ed0yXb8pAByGWo/k5YYdYgpY2/2EsOsksJrq7lOHxryrVOn1ejG6oAp8ahvOIQD8sw==}

  path-scurry@1.11.1:
    resolution: {integrity: sha512-Xa4Nw17FS9ApQFJ9umLiJS4orGjm7ZzwUrwamcGQuHSzDyth9boKDaycYdDcZDuqYATXw4HFXgaqWTctW/v1HA==}
    engines: {node: '>=16 || 14 >=14.18'}

  path-type@4.0.0:
    resolution: {integrity: sha512-gDKb8aZMDeD/tZWs9P6+q0J9Mwkdl6xMV8TjnGP3qJVJ06bdMgkbBlLU8IdfOsIsFz2BW1rNVT3XuNEl8zPAvw==}
    engines: {node: '>=8'}

  pathe@1.1.2:
    resolution: {integrity: sha512-whLdWMYL2TwI08hn8/ZqAbrVemu0LNaNNJZX73O6qaIdCTfXutsLhMkjdENX0qhsQ9uIimo4/aQOmXkoon2nDQ==}

  pathe@2.0.3:
    resolution: {integrity: sha512-WUjGcAqP1gQacoQe+OBJsFA7Ld4DyXuUIjZ5cc75cLHvJ7dtNsTugphxIADwspS+AraAUePCKrSVtPLFj/F88w==}

  pathval@1.1.1:
    resolution: {integrity: sha512-Dp6zGqpTdETdR63lehJYPeIOqpiNBNtc7BpWSLrOje7UaIsE5aY92r/AunQA7rsXvet3lrJ3JnZX29UPTKXyKQ==}

  pe-library@0.4.1:
    resolution: {integrity: sha512-eRWB5LBz7PpDu4PUlwT0PhnQfTQJlDDdPa35urV4Osrm0t0AqQFGn+UIkU3klZvwJ8KPO3VbBFsXquA6p6kqZw==}
    engines: {node: '>=12', npm: '>=6'}

  pend@1.2.0:
    resolution: {integrity: sha512-F3asv42UuXchdzt+xXqfW1OGlVBe+mxa2mqI0pg5yAHZPvFmY3Y6drSf/GQ1A86WgWEN9Kzh/WrgKa6iGcHXLg==}

  periscopic@3.1.0:
    resolution: {integrity: sha512-vKiQ8RRtkl9P+r/+oefh25C3fhybptkHKCZSPlcXiJux2tJF55GnEj3BVn4A5gKfq9NWWXXrxkHBwVPUfH0opw==}

  picocolors@1.1.1:
    resolution: {integrity: sha512-xceH2snhtb5M9liqDsmEw56le376mTZkEX/jEb/RxNFyegNul7eNslCXP9FDj/Lcu0X8KEyMceP2ntpaHrDEVA==}

  picomatch@2.3.1:
    resolution: {integrity: sha512-JU3teHTNjmE2VCGFzuY8EXzCDVwEqB2a8fsIvwaStHhAWJEeVd1o1QD80CU6+ZdEXXSLbSsuLwJjkCBWqRQUVA==}
    engines: {node: '>=8.6'}

  picomatch@4.0.2:
    resolution: {integrity: sha512-M7BAV6Rlcy5u+m6oPhAPFgJTzAioX/6B0DxyvDlo9l8+T3nLKbrczg2WLUyzd45L8RqfUMyGPzekbMvX2Ldkwg==}
    engines: {node: '>=12'}

  pify@4.0.1:
    resolution: {integrity: sha512-uB80kBFb/tfd68bVleG9T5GGsGPjJrLAUpR5PZIrhBnIaRTQRjqdJSsIKkOP6OAIFbj7GOrcudc5pNjZ+geV2g==}
    engines: {node: '>=6'}

  pkg-types@1.3.1:
    resolution: {integrity: sha512-/Jm5M4RvtBFVkKWRu2BLUTNP8/M2a+UwuAX+ae4770q1qVGtfjG+WTCupoZixokjmHiry8uI+dlY8KXYV5HVVQ==}

  plist@3.1.0:
    resolution: {integrity: sha512-uysumyrvkUX0rX/dEVqt8gC3sTBzd4zoWfLeS29nb53imdaXVvLINYXTI2GNqzaMuvacNx4uJQ8+b3zXR0pkgQ==}
    engines: {node: '>=10.4.0'}

  polka@0.5.2:
    resolution: {integrity: sha512-FVg3vDmCqP80tOrs+OeNlgXYmFppTXdjD5E7I4ET1NjvtNmQrb1/mJibybKkb/d4NA7YWAr1ojxuhpL3FHqdlw==}

  postcss-load-config@3.1.4:
    resolution: {integrity: sha512-6DiM4E7v4coTE4uzA8U//WhtPwyhiim3eyjEMFCnUpzbrkK9wJHgKDT2mR+HbtSrd/NubVaYTOpSpjUl8NQeRg==}
    engines: {node: '>= 10'}
    peerDependencies:
      postcss: '>=8.0.9'
      ts-node: '>=9.0.0'
    peerDependenciesMeta:
      postcss:
        optional: true
      ts-node:
        optional: true

  postcss-safe-parser@6.0.0:
    resolution: {integrity: sha512-FARHN8pwH+WiS2OPCxJI8FuRJpTVnn6ZNFiqAM2aeW2LwTHWWmWgIyKC6cUo0L8aeKiF/14MNvnpls6R2PBeMQ==}
    engines: {node: '>=12.0'}
    peerDependencies:
      postcss: ^8.3.3

  postcss-safe-parser@7.0.1:
    resolution: {integrity: sha512-0AioNCJZ2DPYz5ABT6bddIqlhgwhpHZ/l65YAYo0BCIn0xiDpsnTHz0gnoTGk0OXZW0JRs+cDwL8u/teRdz+8A==}
    engines: {node: '>=18.0'}
    peerDependencies:
      postcss: ^8.4.31

  postcss-scss@4.0.9:
    resolution: {integrity: sha512-AjKOeiwAitL/MXxQW2DliT28EKukvvbEWx3LBmJIRN8KfBGZbRTxNYW0kSqi1COiTZ57nZ9NW06S6ux//N1c9A==}
    engines: {node: '>=12.0'}
    peerDependencies:
      postcss: ^8.4.29

  postcss-selector-parser@6.1.2:
    resolution: {integrity: sha512-Q8qQfPiZ+THO/3ZrOrO0cJJKfpYCagtMUkXbnEfmgUjwXg6z/WBeOyS9APBBPCTSiDV+s4SwQGu8yFsiMRIudg==}
    engines: {node: '>=4'}

  postcss-selector-parser@7.1.0:
    resolution: {integrity: sha512-8sLjZwK0R+JlxlYcTuVnyT2v+htpdrjDOKuMcOVdYjt52Lh8hWRYpxBPoKx/Zg+bcjc3wx6fmQevMmUztS/ccA==}
    engines: {node: '>=4'}

  postcss@8.5.6:
    resolution: {integrity: sha512-3Ybi1tAuwAP9s0r1UQ2J4n5Y0G05bJkpUIO0/bI9MhwmD70S5aTWbXGBwxHrelT+XM1k6dM0pk+SwNkpTRN7Pg==}
    engines: {node: ^10 || ^12 || >=14}

  postject@1.0.0-alpha.6:
    resolution: {integrity: sha512-b9Eb8h2eVqNE8edvKdwqkrY6O7kAwmI8kcnBv1NScolYJbo59XUF0noFq+lxbC1yN20bmC0WBEbDC5H/7ASb0A==}
    engines: {node: '>=14.0.0'}
    hasBin: true

  prelude-ls@1.2.1:
    resolution: {integrity: sha512-vkcDPrRZo1QZLbn5RLGPpg/WmIQ65qoWWhcGKf/b5eplkkarX0m9z8ppCat4mlOqUsWpyNuYgO3VRyrYHSzX5g==}
    engines: {node: '>= 0.8.0'}

  prettier-plugin-svelte@3.4.0:
    resolution: {integrity: sha512-pn1ra/0mPObzqoIQn/vUTR3ZZI6UuZ0sHqMK5x2jMLGrs53h0sXhkVuDcrlssHwIMk7FYrMjHBPoUSyyEEDlBQ==}
    peerDependencies:
      prettier: ^3.0.0
      svelte: ^3.2.0 || ^4.0.0-next.0 || ^5.0.0-next.0

  prettier@2.8.8:
    resolution: {integrity: sha512-tdN8qQGvNjw4CHbY+XXk0JgCXn9QiF21a55rBe5LJAU+kDyC4WQn4+awm2Xfk2lQMk5fKup9XgzTZtGkjBdP9Q==}
    engines: {node: '>=10.13.0'}
    hasBin: true

  prettier@3.6.2:
    resolution: {integrity: sha512-I7AIg5boAr5R0FFtJ6rCfD+LFsWHp81dolrFD8S79U9tb8Az2nGrJncnMSnys+bpQJfRUzqs9hnA81OAA3hCuQ==}
    engines: {node: '>=14'}
    hasBin: true

  pretty-format@29.7.0:
    resolution: {integrity: sha512-Pdlw/oPxN+aXdmM9R00JVC9WVFoCLTKJvDVLgmJ+qAffBMxsV85l/Lu7sNx4zSzPyoL2euImuEwHhOXdEgNFZQ==}
    engines: {node: ^14.15.0 || ^16.10.0 || >=18.0.0}

  proc-log@2.0.1:
    resolution: {integrity: sha512-Kcmo2FhfDTXdcbfDH76N7uBYHINxc/8GW7UAVuVP9I+Va3uHSerrnKV6dLooga/gh7GlgzuCCr/eoldnL1muGw==}
    engines: {node: ^12.13.0 || ^14.15.0 || >=16.0.0}

  progress@2.0.3:
    resolution: {integrity: sha512-7PiHtLll5LdnKIMw100I+8xJXR5gW2QwWYkT6iJva0bXitZKa/XMrSbdmg3r2Xnaidz9Qumd0VPaMrZlF9V9sA==}
    engines: {node: '>=0.4.0'}

  promise-inflight@1.0.1:
    resolution: {integrity: sha512-6zWPyEOFaQBJYcGMHBKTKJ3u6TBsnMFOIZSa6ce1e/ZrrsOlnHRHbabMjLiBYKp+n44X9eUI6VUPaukCXHuG4g==}
    peerDependencies:
      bluebird: '*'
    peerDependenciesMeta:
      bluebird:
        optional: true

  promise-retry@2.0.1:
    resolution: {integrity: sha512-y+WKFlBR8BGXnsNlIHFGPZmyDf3DFMoLhaflAnyZgV6rG6xu+JwesTo2Q9R6XwYmtmwAFCkAk3e35jEdoeh/3g==}
    engines: {node: '>=10'}

  proxy-from-env@1.1.0:
    resolution: {integrity: sha512-D+zkORCbA9f1tdWRK0RaCR3GPv50cMxcrz4X8k5LTSUD1Dkw47mKJEZQNunItRTkWwgtaUSo1RVFRIG9ZXiFYg==}

  pstree.remy@1.1.8:
    resolution: {integrity: sha512-77DZwxQmxKnu3aR542U+X8FypNzbfJ+C5XQDk3uWjWxn6151aIMGthWYRXTqT1E5oJvg+ljaa2OJi+VfvCOQ8w==}

  publint@0.1.16:
    resolution: {integrity: sha512-wJgk7HnXDT5Ap0DjFYbGz78kPkN44iQvDiaq8P63IEEyNU9mYXvaMd2cAyIM6OgqXM/IA3CK6XWIsRq+wjNpgw==}
    engines: {node: '>=16'}
    hasBin: true

  pump@3.0.3:
    resolution: {integrity: sha512-todwxLMY7/heScKmntwQG8CXVkWUOdYxIvY2s0VWAAMh/nd8SoYiRaKjlr7+iCs984f2P8zvrfWcDDYVb73NfA==}

  punycode@2.3.1:
    resolution: {integrity: sha512-vYt7UD1U9Wg6138shLtLOvdAu+8DsC/ilFtEVHcH+wydcSpNE20AfSOduf6MkRFahL5FY7X1oU7nKVZFtfq8Fg==}
    engines: {node: '>=6'}

  quansync@0.2.10:
    resolution: {integrity: sha512-t41VRkMYbkHyCYmOvx/6URnN80H7k4X0lLdBMGsz+maAwrJQYB1djpV6vHrQIBE0WBSGqhtEHrK9U3DWWH8v7A==}

  queue-microtask@1.2.3:
    resolution: {integrity: sha512-NuaNSa6flKT5JaSYQzJok04JzTL1CA6aGhv5rfLW3PgqA+M2ChpZQnAC8h8i4ZFkBS8X5RqkDBHA7r4hej3K9A==}

  quick-lru@5.1.1:
    resolution: {integrity: sha512-WuyALRjWPDGtt/wzJiadO5AXY+8hZ80hVpe6MyivgraREW751X3SbhRvG3eLKOYN+8VEvqLcf3wdnt44Z4S4SA==}
    engines: {node: '>=10'}

  raw-body@2.4.1:
    resolution: {integrity: sha512-9WmIKF6mkvA0SLmA2Knm9+qj89e+j1zqgyn8aXGd7+nAduPoqgI9lO57SAZNn/Byzo5P7JhXTyg9PzaJbH73bA==}
    engines: {node: '>= 0.8'}

  react-is@18.3.1:
    resolution: {integrity: sha512-/LLMVyas0ljjAtoYiPqYiL8VWXzUUdThrmU5+n20DZv+a+ClRoevUzw5JxU+Ieh5/c87ytoTBV9G1FiKfNJdmg==}

  read-binary-file-arch@1.0.6:
    resolution: {integrity: sha512-BNg9EN3DD3GsDXX7Aa8O4p92sryjkmzYYgmgTAc6CA4uGLEDzFfxOxugu21akOxpcXHiEgsYkC6nPsQvLLLmEg==}
    hasBin: true

  read-yaml-file@1.1.0:
    resolution: {integrity: sha512-VIMnQi/Z4HT2Fxuwg5KrY174U1VdUIASQVWXXyqtNRtxSr9IYkn1rsI6Tb6HsrHCmB7gVpNwX6JxPTHcH6IoTA==}
    engines: {node: '>=6'}

  readable-stream@3.6.2:
    resolution: {integrity: sha512-9u/sniCrY3D5WdsERHzHE4G2YCXqoG5FTHUiCC4SIbr6XcLZBY05ya9EKjYek9O5xOAwjGq+1JdGBAS7Q9ScoA==}
    engines: {node: '>= 6'}

  readdirp@3.6.0:
    resolution: {integrity: sha512-hOS089on8RduqdbhvQ5Z37A0ESjsqz6qnRcffsMU3495FuTdqSm+7bhJ29JvIOsBDEEnan5DPu9t3To9VRlMzA==}
    engines: {node: '>=8.10.0'}

  readdirp@4.1.2:
    resolution: {integrity: sha512-GDhwkLfywWL2s6vEjyhri+eXmfH6j1L7JE27WhqLeYzoh/A3DBaYGEj2H/HFZCn/kMfim73FXxEJTw06WtxQwg==}
    engines: {node: '>= 14.18.0'}

  require-directory@2.1.1:
    resolution: {integrity: sha512-fGxEI7+wsG9xrvdjsrlmL22OMTTiHRwAMroiEeMgq8gzoLC/PQr7RsRDSTLUg/bZAZtF+TVIkHc6/4RIKrui+Q==}
    engines: {node: '>=0.10.0'}

  resedit@1.7.2:
    resolution: {integrity: sha512-vHjcY2MlAITJhC0eRD/Vv8Vlgmu9Sd3LX9zZvtGzU5ZImdTN3+d6e/4mnTyV8vEbyf1sgNIrWxhWlrys52OkEA==}
    engines: {node: '>=12', npm: '>=6'}

  resolve-alpn@1.2.1:
    resolution: {integrity: sha512-0a1F4l73/ZFZOakJnQ3FvkJ2+gSTQWz/r2KE5OdDY0TxPm5h4GkqkWWfM47T7HsbnOtcJVEF4epCVy6u7Q3K+g==}

  resolve-from@4.0.0:
    resolution: {integrity: sha512-pb/MYmXstAkysRFx8piNI1tGFNQIFA3vkE3Gq4EuA1dF6gHp/+vgZqsCGJapvy8N3Q+4o7FwvquPJcnZ7RYy4g==}
    engines: {node: '>=4'}

  resolve-from@5.0.0:
    resolution: {integrity: sha512-qYg9KP24dD5qka9J47d0aVky0N+b4fTU89LN9iDnjB5waksiC49rvMB0PrUJQGoTmH50XPiqOvAjDfaijGxYZw==}
    engines: {node: '>=8'}

  resolve@1.22.10:
    resolution: {integrity: sha512-NPRy+/ncIMeDlTAsuqwKIiferiawhefFJtkNSW0qZJEqMEb+qBt/77B/jGeeek+F0uOeN05CDa6HXbbIgtVX4w==}
    engines: {node: '>= 0.4'}
    hasBin: true

  responselike@2.0.1:
    resolution: {integrity: sha512-4gl03wn3hj1HP3yzgdI7d3lCkF95F21Pz4BPGvKHinyQzALR5CapwC8yIi0Rh58DEMQ/SguC03wFj2k0M/mHhw==}

  restore-cursor@3.1.0:
    resolution: {integrity: sha512-l+sSefzHpj5qimhFSE5a8nufZYAM3sBSVMAPtYkmC+4EH2anSGaEMXSD0izRQbu9nfyQ9y5JrVmp7E8oZrUjvA==}
    engines: {node: '>=8'}

  retry@0.12.0:
    resolution: {integrity: sha512-9LkiTwjUh6rT555DtE9rTX+BKByPfrMzEAtnlEtdEwr3Nkffwiihqe2bWADg+OQRjt9gl6ICdmB/ZFDCGAtSow==}
    engines: {node: '>= 4'}

  reusify@1.1.0:
    resolution: {integrity: sha512-g6QUff04oZpHs0eG5p83rFLhHeV00ug/Yf9nZM6fLeUrPguBTkTQOdpAWWspMh55TZfVQDPaN3NQJfbVRAxdIw==}
    engines: {iojs: '>=1.0.0', node: '>=0.10.0'}

  rimraf@2.6.3:
    resolution: {integrity: sha512-mwqeW5XsA2qAejG46gYdENaxXjx9onRNCfn7L0duuP4hCuTIi/QO7PDK07KJfp1d+izWPrzEJDcSqBa0OZQriA==}
    deprecated: Rimraf versions prior to v4 are no longer supported
    hasBin: true

  rimraf@2.7.1:
    resolution: {integrity: sha512-uWjbaKIK3T1OSVptzX7Nl6PvQ3qAGtKEtVRjRuazjfL3Bx5eI409VZSqgND+4UNnmzLVdPj9FqFJNPqBZFve4w==}
    deprecated: Rimraf versions prior to v4 are no longer supported
    hasBin: true

  rimraf@3.0.2:
    resolution: {integrity: sha512-JZkJMZkAGFFPP2YqXZXPbMlMBgsxzE8ILs4lMIX/2o0L9UBw9O/Y3o6wFw/i9YLapcUJWwqbi3kdxIPdC62TIA==}
    deprecated: Rimraf versions prior to v4 are no longer supported
    hasBin: true

  rimraf@5.0.10:
    resolution: {integrity: sha512-l0OE8wL34P4nJH/H2ffoaniAokM2qSmrtXHmlpvYr5AVVX8msAyW0l8NVJFDxlSK4u3Uh/f41cQheDVdnYijwQ==}
    hasBin: true

  roarr@2.15.4:
    resolution: {integrity: sha512-CHhPh+UNHD2GTXNYhPWLnU8ONHdI+5DI+4EYIAOaiD63rHeYlZvyh8P+in5999TTSFgUYuKUAjzRI4mdh/p+2A==}
    engines: {node: '>=8.0'}

  rollup@4.44.2:
    resolution: {integrity: sha512-PVoapzTwSEcelaWGth3uR66u7ZRo6qhPHc0f2uRO9fX6XDVNrIiGYS0Pj9+R8yIIYSD/mCx2b16Ws9itljKSPg==}
    engines: {node: '>=18.0.0', npm: '>=8.0.0'}
    hasBin: true

  rollup@4.45.1:
    resolution: {integrity: sha512-4iya7Jb76fVpQyLoiVpzUrsjQ12r3dM7fIVz+4NwoYvZOShknRmiv+iu9CClZml5ZLGb0XMcYLutK6w9tgxHDw==}
    engines: {node: '>=18.0.0', npm: '>=8.0.0'}
    hasBin: true

  run-parallel@1.2.0:
    resolution: {integrity: sha512-5l4VyZR86LZ/lDxZTR6jqL8AFE2S0IFLMP26AbjsLVADxHdhB/c0GUsH+y39UfCi3dzz8OlQuPmnaJOMoDHQBA==}

  rxjs@7.8.2:
    resolution: {integrity: sha512-dhKf903U/PQZY6boNNtAGdWbG85WAbjT/1xYoZIC7FAY0yWapOBQVsVrDl58W86//e1VpMNBtRV4MaXfdMySFA==}

  sade@1.8.1:
    resolution: {integrity: sha512-xal3CZX1Xlo/k4ApwCFrHVACi9fBqJ7V+mwhBsuf/1IOKbBy098Fex+Wa/5QMubw09pSZ/u8EY8PWgevJsXp1A==}
    engines: {node: '>=6'}

  safe-buffer@5.2.1:
    resolution: {integrity: sha512-rp3So07KcdmmKbGvgaNxQSJr7bGVSVk5S9Eq1F+ppbRo70+YeaDxkw5Dd8NPN+GD6bjnYm2VuPuCXmpuYvmCXQ==}

  safer-buffer@2.1.2:
    resolution: {integrity: sha512-YZo3K82SD7Riyi0E1EQPojLz7kpepnSQI9IyPbHHg1XXXevb5dJI7tpyN2ADxGcQbHG7vcyRHk0cbwqcQriUtg==}

  sander@0.5.1:
    resolution: {integrity: sha512-3lVqBir7WuKDHGrKRDn/1Ye3kwpXaDOMsiRP1wd6wpZW56gJhsbp5RqQpA6JG/P+pkXizygnr1dKR8vzWaVsfA==}

  sanitize-filename@1.6.3:
    resolution: {integrity: sha512-y/52Mcy7aw3gRm7IrcGDFx/bCk4AhRh2eI9luHOQM86nZsqwiRkkq2GekHXBBD+SmPidc8i2PqtYZl+pWJ8Oeg==}

  sax@1.4.1:
    resolution: {integrity: sha512-+aWOz7yVScEGoKNd4PA10LZ8sk0A/z5+nXQG5giUO5rprX9jgYsTdov9qCchZiPIZezbZH+jRut8nPodFAX4Jg==}

  semver-compare@1.0.0:
    resolution: {integrity: sha512-YM3/ITh2MJ5MtzaM429anh+x2jiLVjqILF4m4oyQB18W7Ggea7BfqdH/wGMK7dDiMghv/6WG7znWMwUDzJiXow==}

  semver@5.7.2:
    resolution: {integrity: sha512-cBznnQ9KjJqU67B52RMC65CMarK2600WFnbkcaiwWq3xy/5haFJlshgnpjovMVJ+Hff49d8GEn0b87C5pDQ10g==}
    hasBin: true

  semver@6.3.1:
    resolution: {integrity: sha512-BR7VvDCVHO+q2xBEWskxS6DJE1qRnb7DxzUrogb71CWoSficBxYsiAGd+Kl0mmq/MprG9yArRkyrQxTO6XjMzA==}
    hasBin: true

  semver@7.7.2:
    resolution: {integrity: sha512-RF0Fw+rO5AMf9MAyaRXI4AV0Ulj5lMHqVxxdSgiVbixSCXoEmmX/jk0CuJw4+3SqroYO9VoUh+HcuJivvtJemA==}
    engines: {node: '>=10'}
    hasBin: true

  serialize-error@7.0.1:
    resolution: {integrity: sha512-8I8TjW5KMOKsZQTvoxjuSIa7foAwPWGOts+6o7sgjz41/qMD9VQHEDxi6PBvK2l0MXUmqZyNpUK+T2tQaaElvw==}
    engines: {node: '>=10'}

  set-cookie-parser@2.7.1:
    resolution: {integrity: sha512-IOc8uWeOZgnb3ptbCURJWNjWUPcO3ZnTTdzsurqERrP6nPyv+paC55vJM0LpOlT2ne+Ix+9+CRG1MNLlyZ4GjQ==}

  setprototypeof@1.1.1:
    resolution: {integrity: sha512-JvdAWfbXeIGaZ9cILp38HntZSFSo3mWg6xGcJJsd+d4aRMOqauag1C63dJfDw7OaMYwEbHMOxEZ1lqVRYP2OAw==}

  shebang-command@2.0.0:
    resolution: {integrity: sha512-kHxr2zZpYtdmrN1qDjrrX/Z1rR1kG8Dx+gkpK1G4eXmvXswmcE1hTWBWYUzlraYw1/yZp6YuDY77YtvbN0dmDA==}
    engines: {node: '>=8'}

  shebang-regex@3.0.0:
    resolution: {integrity: sha512-7++dFhtcx3353uBaq8DDR4NuxBetBzC7ZQOhmTQInHEd6bSrXdiEyzCvG07Z44UYdLShWUyXt5M/yhz8ekcb1A==}
    engines: {node: '>=8'}

  shell-quote@1.8.3:
    resolution: {integrity: sha512-ObmnIF4hXNg1BqhnHmgbDETF8dLPCggZWBjkQfhZpbszZnYur5DUljTcCHii5LC3J5E0yeO/1LIMyH+UvHQgyw==}
    engines: {node: '>= 0.4'}

  siginfo@2.0.0:
    resolution: {integrity: sha512-ybx0WO1/8bSBLEWXZvEd7gMW3Sn3JFlW3TvX1nREbDLRNQNaeNN8WK0meBwPdAaOI7TtRRRJn/Es1zhrrCHu7g==}

  signal-exit@3.0.7:
    resolution: {integrity: sha512-wnD2ZE+l+SPC/uoS0vXeE9L1+0wuaMqKlfz9AMUo38JsyLSBWSFcHR1Rri62LZc12vLr1gb3jl7iwQhgwpAbGQ==}

  signal-exit@4.1.0:
    resolution: {integrity: sha512-bzyZ1e88w9O1iNJbKnOlvYTrWPDl46O1bG0D3XInv+9tkPrxrN8jUUTiFlDkkmKWgn1M6CfIA13SuGqOa9Korw==}
    engines: {node: '>=14'}

  simple-update-notifier@2.0.0:
    resolution: {integrity: sha512-a2B9Y0KlNXl9u/vsW6sTIu9vGEpfKu2wRV6l1H3XEas/0gUIzGzBoP/IouTcUQbm9JWZLH3COxyn03TYlFax6w==}
    engines: {node: '>=10'}

  sirv@3.0.1:
    resolution: {integrity: sha512-FoqMu0NCGBLCcAkS1qA+XJIQTR6/JHfQXl+uGteNCQ76T91DMUjPa9xfmeqMY3z80nLSg9yQmNjK0Px6RWsH/A==}
    engines: {node: '>=18'}

  slash@3.0.0:
    resolution: {integrity: sha512-g9Q1haeby36OSStwb4ntCGGGaKsaVSjQ68fBxoQcutl5fS1vuY18H3wSt3jFyFtrkx+Kz0V1G85A4MyAdDMi2Q==}
    engines: {node: '>=8'}

  slice-ansi@3.0.0:
    resolution: {integrity: sha512-pSyv7bSTC7ig9Dcgbw9AuRNUb5k5V6oDudjZoMBSr13qpLBG7tB+zgCkARjq7xIUgdz5P1Qe8u+rSGdouOOIyQ==}
    engines: {node: '>=8'}

  smart-buffer@4.2.0:
    resolution: {integrity: sha512-94hK0Hh8rPqQl2xXc3HsaBoOXKV20MToPkcXvwbISWLEs+64sBq5kFgn2kJDHb1Pry9yrP0dxrCI9RRci7RXKg==}
    engines: {node: '>= 6.0.0', npm: '>= 3.0.0'}

  socks-proxy-agent@7.0.0:
    resolution: {integrity: sha512-Fgl0YPZ902wEsAyiQ+idGd1A7rSFx/ayC1CQVMw5P+EQx2V0SgpGtf6OKFhVjPflPUl9YMmEOnmfjCdMUsygww==}
    engines: {node: '>= 10'}

  socks@2.8.5:
    resolution: {integrity: sha512-iF+tNDQla22geJdTyJB1wM/qrX9DMRwWrciEPwWLPRWAUEM8sQiyxgckLxWT1f7+9VabJS0jTGGr4QgBuvi6Ww==}
    engines: {node: '>= 10.0.0', npm: '>= 3.0.0'}

  sorcery@0.11.1:
    resolution: {integrity: sha512-o7npfeJE6wi6J9l0/5LKshFzZ2rMatRiCDwYeDQaOzqdzRJwALhX7mk/A/ecg6wjMu7wdZbmXfD2S/vpOg0bdQ==}
    hasBin: true

  source-map-js@1.2.1:
    resolution: {integrity: sha512-UXWMKhLOwVKb728IUtQPXxfYU+usdybtUrK/8uGE8CQMvrhOpwvzDBwj0QhSL7MQc7vIsISBG8VQ8+IDQxpfQA==}
    engines: {node: '>=0.10.0'}

  source-map-support@0.5.21:
    resolution: {integrity: sha512-uBHU3L3czsIyYXKX88fdrGovxdSCoTGDRZ6SYXtSRxLZUzHg5P/66Ht6uoUlHu9EZod+inXhKo3qQgwXUT/y1w==}

  source-map@0.6.1:
    resolution: {integrity: sha512-UjgapumWlbMhkBgzT7Ykc5YXUT46F0iKu8SGXq0bcwP5dz/h0Plj6enJqjz1Zbq2l5WaqYnrVbwWOWMyF3F47g==}
    engines: {node: '>=0.10.0'}

  spawn-command@0.0.2:
    resolution: {integrity: sha512-zC8zGoGkmc8J9ndvml8Xksr1Amk9qBujgbF0JAIWO7kXr43w0h/0GJNM/Vustixu+YE8N/MTrQ7N31FvHUACxQ==}

  spawndamnit@3.0.1:
    resolution: {integrity: sha512-MmnduQUuHCoFckZoWnXsTg7JaiLBJrKFj9UI2MbRPGaJeVpsLcVBu6P/IGZovziM/YBsellCmsprgNA+w0CzVg==}

  sprintf-js@1.0.3:
    resolution: {integrity: sha512-D9cPgkvLlV3t3IzL0D0YLvGA9Ahk4PcvVwUbN0dSGr1aP0Nrt4AEnTUbuGvquEC0mA64Gqt1fzirlRs5ibXx8g==}

  sprintf-js@1.1.3:
    resolution: {integrity: sha512-Oo+0REFV59/rz3gfJNKQiBlwfHaSESl1pcGyABQsnnIfWOFt6JNj5gCog2U6MLZ//IGYD+nA8nI+mTShREReaA==}

  ssri@9.0.1:
    resolution: {integrity: sha512-o57Wcn66jMQvfHG1FlYbWeZWW/dHZhJXjpIcTfXldXEk5nz5lStPo3mK0OJQfGR3RbZUlbISexbljkJzuEj/8Q==}
    engines: {node: ^12.13.0 || ^14.15.0 || >=16.0.0}

  stackback@0.0.2:
    resolution: {integrity: sha512-1XMJE5fQo1jGH6Y/7ebnwPOBEkIEnT4QF32d5R1+VXdXveM0IBMJt8zfaxX1P3QhVwrYe+576+jkANtSS2mBbw==}

  stat-mode@1.0.0:
    resolution: {integrity: sha512-jH9EhtKIjuXZ2cWxmXS8ZP80XyC3iasQxMDV8jzhNJpfDb7VbQLVW4Wvsxz9QZvzV+G4YoSfBUVKDOyxLzi/sg==}
    engines: {node: '>= 6'}

  statuses@1.5.0:
    resolution: {integrity: sha512-OpZ3zP+jT1PI7I8nemJX4AKmAX070ZkYPVWV/AaKTJl+tXCTGyVdC1a4SL8RUQYEwk/f34ZX8UTykN68FwrqAA==}
    engines: {node: '>= 0.6'}

  std-env@3.9.0:
    resolution: {integrity: sha512-UGvjygr6F6tpH7o2qyqR6QYpwraIjKSdtzyBdyytFOHmPZY917kwdwLG0RbOjWOnKmnm3PeHjaoLLMie7kPLQw==}

  string-width@4.2.3:
    resolution: {integrity: sha512-wKyQRQpjJ0sIp62ErSZdGsjMJWsap5oRNihHhu6G7JVO/9jIB6UyevL+tXuOqrng8j/cxKTWyWUwvSTriiZz/g==}
    engines: {node: '>=8'}

  string-width@5.1.2:
    resolution: {integrity: sha512-HnLOCR3vjcY8beoNLtcjZ5/nxn2afmME6lhrDrebokqMap+XbeW8n9TXpPDOqdGK5qcI3oT0GKTW6wC7EMiVqA==}
    engines: {node: '>=12'}

  string_decoder@1.3.0:
    resolution: {integrity: sha512-hkRX8U1WjJFd8LsDJ2yQ/wWWxaopEsABU1XfkM8A+j0+85JAGppt16cr1Whg6KIbb4okU6Mql6BOj+uup/wKeA==}

  strip-ansi@6.0.1:
    resolution: {integrity: sha512-Y38VPSHcqkFrCpFnQ9vuSXmquuv5oXOKpGeT6aGrr3o3Gc9AlVa6JBfUSOCnbxGGZF+/0ooI7KrPuUSztUdU5A==}
    engines: {node: '>=8'}

  strip-ansi@7.1.0:
    resolution: {integrity: sha512-iq6eVVI64nQQTRYq2KtEg2d2uU7LElhTJwsH4YzIHZshxlgZms/wIc4VoDQTlG/IvVIrBKG06CrZnp0qv7hkcQ==}
    engines: {node: '>=12'}

  strip-bom@3.0.0:
    resolution: {integrity: sha512-vavAMRXOgBVNF6nyEEmL3DBK19iRpDcoIwW+swQ+CbGiu7lju6t+JklA1MHweoWtadgt4ISVUsXLyDq34ddcwA==}
    engines: {node: '>=4'}

  strip-final-newline@3.0.0:
    resolution: {integrity: sha512-dOESqjYr96iWYylGObzd39EuNTa5VJxyvVAEm5Jnh7KGo75V43Hk1odPQkNDyXNmUR6k+gEiDVXnjB8HJ3crXw==}
    engines: {node: '>=12'}

  strip-indent@3.0.0:
    resolution: {integrity: sha512-laJTa3Jb+VQpaC6DseHhF7dXVqHTfJPCRDaEbid/drOhgitgYku/letMUqOXFoWV0zIIUbjpdH2t+tYj4bQMRQ==}
    engines: {node: '>=8'}

  strip-json-comments@3.1.1:
    resolution: {integrity: sha512-6fPc+R4ihwqP6N/aIv2f1gMH8lOVtWQHoqC4yK6oSDVVocumAsfCqjkXnqiYMhmMwS/mEHLp7Vehlt3ql6lEig==}
    engines: {node: '>=8'}

  strip-literal@2.1.1:
    resolution: {integrity: sha512-631UJ6O00eNGfMiWG78ck80dfBab8X6IVFB51jZK5Icd7XAs60Z5y7QdSd/wGIklnWvRbUNloVzhOKKmutxQ6Q==}

  sumchecker@3.0.1:
    resolution: {integrity: sha512-MvjXzkz/BOfyVDkG0oFOtBxHX2u3gKbMHIF/dXblZsgD3BWOFLmHovIpZY7BykJdAjcqRCBi1WYBNdEC9yI7vg==}
    engines: {node: '>= 8.0'}

  supports-color@5.5.0:
    resolution: {integrity: sha512-QjVjwdXIt408MIiAqCX4oUKsgU2EqAGzs2Ppkm4aQYbjm+ZEWEcW4SfFNTr4uMNZma0ey4f5lgLrkB0aX0QMow==}
    engines: {node: '>=4'}

  supports-color@7.2.0:
    resolution: {integrity: sha512-qpCAvRl9stuOHveKsn7HncJRvv501qIacKzQlO/+Lwxc9+0q2wLyv4Dfvt80/DPn2pqOBsJdDiogXGR9+OvwRw==}
    engines: {node: '>=8'}

  supports-color@8.1.1:
    resolution: {integrity: sha512-MpUEN2OodtUzxvKQl72cUF7RQ5EiHsGvSsVG0ia9c5RbWGL2CI4C7EpPS8UTBIplnlzZiNuV56w+FuNxy3ty2Q==}
    engines: {node: '>=10'}

  supports-preserve-symlinks-flag@1.0.0:
    resolution: {integrity: sha512-ot0WnXS9fgdkgIcePe6RHNk1WA8+muPa6cSjeR3V8K27q9BB1rTE3R1p7Hv0z1ZyAc8s6Vvv8DIyWf681MAt0w==}
    engines: {node: '>= 0.4'}

  svelte-check@3.8.6:
    resolution: {integrity: sha512-ij0u4Lw/sOTREP13BdWZjiXD/BlHE6/e2e34XzmVmsp5IN4kVa3PWP65NM32JAgwjZlwBg/+JtiNV1MM8khu0Q==}
    hasBin: true
    peerDependencies:
      svelte: ^3.55.0 || ^4.0.0-next.0 || ^4.0.0 || ^5.0.0-next.0

  svelte-check@4.2.2:
    resolution: {integrity: sha512-1+31EOYZ7NKN0YDMKusav2hhEoA51GD9Ws6o//0SphMT0ve9mBTsTUEX7OmDMadUP3KjNHsSKtJrqdSaD8CrGQ==}
    engines: {node: '>= 18.0.0'}
    hasBin: true
    peerDependencies:
      svelte: ^4.0.0 || ^5.0.0-next.0
      typescript: '>=5.0.0'

  svelte-eslint-parser@0.43.0:
    resolution: {integrity: sha512-GpU52uPKKcVnh8tKN5P4UZpJ/fUDndmq7wfsvoVXsyP+aY0anol7Yqo01fyrlaWGMFfm4av5DyrjlaXdLRJvGA==}
    engines: {node: ^12.22.0 || ^14.17.0 || >=16.0.0}
    peerDependencies:
      svelte: ^3.37.0 || ^4.0.0 || ^5.0.0
    peerDependenciesMeta:
      svelte:
        optional: true

  svelte-eslint-parser@1.2.0:
    resolution: {integrity: sha512-mbPtajIeuiyU80BEyGvwAktBeTX7KCr5/0l+uRGLq1dafwRNrjfM5kHGJScEBlPG3ipu6dJqfW/k0/fujvIEVw==}
    engines: {node: ^18.18.0 || ^20.9.0 || >=21.1.0}
    peerDependencies:
      svelte: ^3.37.0 || ^4.0.0 || ^5.0.0
    peerDependenciesMeta:
      svelte:
        optional: true

  svelte-hmr@0.16.0:
    resolution: {integrity: sha512-Gyc7cOS3VJzLlfj7wKS0ZnzDVdv3Pn2IuVeJPk9m2skfhcu5bq3wtIZyQGggr7/Iim5rH5cncyQft/kRLupcnA==}
    engines: {node: ^12.20 || ^14.13.1 || >= 16}
    peerDependencies:
      svelte: ^3.19.0 || ^4.0.0

  svelte-preprocess@5.1.4:
    resolution: {integrity: sha512-IvnbQ6D6Ao3Gg6ftiM5tdbR6aAETwjhHV+UKGf5bHGYR69RQvF1ho0JKPcbUON4vy4R7zom13jPjgdOWCQ5hDA==}
    engines: {node: '>= 16.0.0'}
    peerDependencies:
      '@babel/core': ^7.10.2
      coffeescript: ^2.5.1
      less: ^3.11.3 || ^4.0.0
      postcss: ^7 || ^8
      postcss-load-config: ^2.1.0 || ^3.0.0 || ^4.0.0 || ^5.0.0
      pug: ^3.0.0
      sass: ^1.26.8
      stylus: ^0.55.0
      sugarss: ^2.0.0 || ^3.0.0 || ^4.0.0
      svelte: ^3.23.0 || ^4.0.0-next.0 || ^4.0.0 || ^5.0.0-next.0
      typescript: '>=3.9.5 || ^4.0.0 || ^5.0.0'
    peerDependenciesMeta:
      '@babel/core':
        optional: true
      coffeescript:
        optional: true
      less:
        optional: true
      postcss:
        optional: true
      postcss-load-config:
        optional: true
      pug:
        optional: true
      sass:
        optional: true
      stylus:
        optional: true
      sugarss:
        optional: true
      typescript:
        optional: true

  svelte2tsx@0.7.40:
    resolution: {integrity: sha512-Fgqe2lzC9DWT/kQTIXqN39O2ot9rUqzUu9dqpbuI6EsaEJ6+RSXVmXnxcNYMlKb2LRPDoIg9TVzXYWwi0zhCmQ==}
    peerDependencies:
      svelte: ^3.55 || ^4.0.0-next.0 || ^4.0 || ^5.0.0-next.0
      typescript: ^4.9.4 || ^5.0.0

  svelte@4.2.20:
    resolution: {integrity: sha512-eeEgGc2DtiUil5ANdtd8vPwt9AgaMdnuUFnPft9F5oMvU/FHu5IHFic+p1dR/UOB7XU2mX2yHW+NcTch4DCh5Q==}
    engines: {node: '>=16'}

  svelte@5.35.4:
    resolution: {integrity: sha512-NUUD+GcV/uvLBANoFwPNtnlkJM77PEkYYH6TChRZnGI1a5UHc9k2Glq7jxGtClfVz2ZhEvpg+c4yS577qM1c6g==}
    engines: {node: '>=18'}

  tar@6.2.1:
    resolution: {integrity: sha512-DZ4yORTwrbTj/7MZYq2w+/ZFdI6OZ/f9SFHR+71gIVUZhOQPHzVCLpvRnPgyaMpfWxxk/4ONva3GQSyNIKRv6A==}
    engines: {node: '>=10'}

  temp-file@3.4.0:
    resolution: {integrity: sha512-C5tjlC/HCtVUOi3KWVokd4vHVViOmGjtLwIh4MuzPo/nMYTV/p1urt3RnMz2IWXDdKEGJH3k5+KPxtqRsUYGtg==}

  temp@0.9.4:
    resolution: {integrity: sha512-yYrrsWnrXMcdsnu/7YMYAofM1ktpL5By7vZhf15CrXijWWrEYZks5AXBudalfSWJLlnen/QUJUB5aoB0kqZUGA==}
    engines: {node: '>=6.0.0'}

  term-size@2.2.1:
    resolution: {integrity: sha512-wK0Ri4fOGjv/XPy8SBHZChl8CM7uMc5VML7SqiQ0zG7+J5Vr+RMQDoHa2CNT6KHUnTGIXH34UDMkPzAUyapBZg==}
    engines: {node: '>=8'}

  test-exclude@6.0.0:
    resolution: {integrity: sha512-cAGWPIyOHU6zlmg88jwm7VRyXnMN7iV68OGAbYDk/Mh/xC/pzVPlQtY6ngoIH/5/tciuhGfvESU8GrHrcxD56w==}
    engines: {node: '>=8'}

  text-table@0.2.0:
    resolution: {integrity: sha512-N+8UisAXDGk8PFXP4HAzVR9nbfmVJ3zYLAWiTIoqC5v5isinhr+r5uaO8+7r3BMfuNIufIsA7RdpVgacC2cSpw==}

  tiny-async-pool@1.3.0:
    resolution: {integrity: sha512-01EAw5EDrcVrdgyCLgoSPvqznC0sVxDSVeiOz09FUpjh71G79VCqneOr+xvt7T1r76CF6ZZfPjHorN2+d+3mqA==}

  tinybench@2.9.0:
    resolution: {integrity: sha512-0+DUvqWMValLmha6lr4kD8iAMK1HzV0/aKnCtWb9v9641TnP/MFb7Pc2bxoxQjTXAErryXVgUOfv2YqNllqGeg==}

  tinyglobby@0.2.14:
    resolution: {integrity: sha512-tX5e7OM1HnYr2+a2C/4V0htOcSQcoSTH9KgJnVvNm5zm/cyEWKJ7j7YutsH9CxMdtOkkLFy2AHrMci9IM8IPZQ==}
    engines: {node: '>=12.0.0'}

  tinypool@0.8.4:
    resolution: {integrity: sha512-i11VH5gS6IFeLY3gMBQ00/MmLncVP7JLXOw1vlgkytLmJK7QnEr7NXf0LBdxfmNPAeyetukOk0bOYrJrFGjYJQ==}
    engines: {node: '>=14.0.0'}

  tinyspy@2.2.1:
    resolution: {integrity: sha512-KYad6Vy5VDWV4GH3fjpseMQ/XU2BhIYP7Vzd0LG44qRWm/Yt2WCOTicFdvmgo6gWaqooMQCawTtILVQJupKu7A==}
    engines: {node: '>=14.0.0'}

  tmp-promise@3.0.3:
    resolution: {integrity: sha512-RwM7MoPojPxsOBYnyd2hy0bxtIlVrihNs9pj5SUvY8Zz1sQcQG2tG1hSr8PDxfgEB8RNKDhqbIlroIarSNDNsQ==}

  tmp@0.0.33:
    resolution: {integrity: sha512-jRCJlojKnZ3addtTOjdIqoRuPEKBvNXcGYqzO6zWZX8KfKEpnGY5jfggJQ3EjKuu8D4bJRr0y+cYJFmYbImXGw==}
    engines: {node: '>=0.6.0'}

  tmp@0.2.3:
    resolution: {integrity: sha512-nZD7m9iCPC5g0pYmcaxogYKggSfLsdxl8of3Q/oIbqCqLLIO9IAF0GWjX1z9NZRHPiXv8Wex4yDCaZsgEw0Y8w==}
    engines: {node: '>=14.14'}

  to-regex-range@5.0.1:
    resolution: {integrity: sha512-65P7iz6X5yEr1cwcgvQxbbIw7Uk3gOy5dIdtZ4rDveLqhrdJP+Li/Hx6tyK0NEb+2GCyneCMJiGqrADCSNk8sQ==}
    engines: {node: '>=8.0'}

  toidentifier@1.0.0:
    resolution: {integrity: sha512-yaOH/Pk/VEhBWWTlhI+qXxDFXlejDGcQipMlyxda9nthulaxLZUNcUqFxokp0vcYnvteJln5FNQDRrxj3YcbVw==}
    engines: {node: '>=0.6'}

  totalist@3.0.1:
    resolution: {integrity: sha512-sf4i37nQ2LBx4m3wB74y+ubopq6W/dIzXg0FDGjsYnZHVa1Da8FH853wlL2gtUhg+xJXjfk3kUZS3BRoQeoQBQ==}
    engines: {node: '>=6'}

  touch@3.1.1:
    resolution: {integrity: sha512-r0eojU4bI8MnHr8c5bNo7lJDdI2qXlWWJk6a9EAFG7vbhTjElYhBVS3/miuE0uOuoLdb8Mc/rVfsmm6eo5o9GA==}
    hasBin: true

  tree-kill@1.2.2:
    resolution: {integrity: sha512-L0Orpi8qGpRG//Nd+H90vFB+3iHnue1zSSGmNOOCh1GLJ7rUKVwV2HvijphGQS2UmhUZewS9VgvxYIdgr+fG1A==}
    hasBin: true

  trouter@2.0.1:
    resolution: {integrity: sha512-kr8SKKw94OI+xTGOkfsvwZQ8mWoikZDd2n8XZHjJVZUARZT+4/VV6cacRS6CLsH9bNm+HFIPU1Zx4CnNnb4qlQ==}
    engines: {node: '>=6'}

  truncate-utf8-bytes@1.0.2:
    resolution: {integrity: sha512-95Pu1QXQvruGEhv62XCMO3Mm90GscOCClvrIUwCM0PYOXK3kaF3l3sIHxx71ThJfcbM2O5Au6SO3AWCSEfW4mQ==}

  ts-api-utils@1.4.3:
    resolution: {integrity: sha512-i3eMG77UTMD0hZhgRS562pv83RC6ukSAC2GMNWc+9dieh/+jDM5u5YG+NHX6VNDRHQcHwmsTHctP9LhbC3WxVw==}
    engines: {node: '>=16'}
    peerDependencies:
      typescript: '>=4.2.0'

  ts-api-utils@2.1.0:
    resolution: {integrity: sha512-CUgTZL1irw8u29bzrOD/nH85jqyc74D6SshFgujOIA7osm2Rz7dYH77agkx7H4FBNxDq7Cjf+IjaX/8zwFW+ZQ==}
    engines: {node: '>=18.12'}
    peerDependencies:
      typescript: '>=4.8.4'

  tslib@2.8.1:
    resolution: {integrity: sha512-oJFu94HQb+KVduSUQL7wnpmqnfmLsOA/nAh6b6EH0wCEoK0/mPeXU6c3wKDV83MkOuHPRHtSXKKU99IBazS/2w==}

  turbo-darwin-64@2.5.5:
    resolution: {integrity: sha512-RYnTz49u4F5tDD2SUwwtlynABNBAfbyT2uU/brJcyh5k6lDLyNfYKdKmqd3K2ls4AaiALWrFKVSBsiVwhdFNzQ==}
    cpu: [x64]
    os: [darwin]

  turbo-darwin-arm64@2.5.5:
    resolution: {integrity: sha512-Tk+ZeSNdBobZiMw9aFypQt0DlLsWSFWu1ymqsAdJLuPoAH05qCfYtRxE1pJuYHcJB5pqI+/HOxtJoQ40726Btw==}
    cpu: [arm64]
    os: [darwin]

  turbo-linux-64@2.5.5:
    resolution: {integrity: sha512-2/XvMGykD7VgsvWesZZYIIVXMlgBcQy+ZAryjugoTcvJv8TZzSU/B1nShcA7IAjZ0q7OsZ45uP2cOb8EgKT30w==}
    cpu: [x64]
    os: [linux]

  turbo-linux-arm64@2.5.5:
    resolution: {integrity: sha512-DW+8CjCjybu0d7TFm9dovTTVg1VRnlkZ1rceO4zqsaLrit3DgHnN4to4uwyuf9s2V/BwS3IYcRy+HG9BL596Iw==}
    cpu: [arm64]
    os: [linux]

  turbo-windows-64@2.5.5:
    resolution: {integrity: sha512-q5p1BOy8ChtSZfULuF1BhFMYIx6bevXu4fJ+TE/hyNfyHJIfjl90Z6jWdqAlyaFLmn99X/uw+7d6T/Y/dr5JwQ==}
    cpu: [x64]
    os: [win32]

  turbo-windows-arm64@2.5.5:
    resolution: {integrity: sha512-AXbF1KmpHUq3PKQwddMGoKMYhHsy5t1YBQO8HZ04HLMR0rWv9adYlQ8kaeQJTko1Ay1anOBFTqaxfVOOsu7+1Q==}
    cpu: [arm64]
    os: [win32]

  turbo@2.5.5:
    resolution: {integrity: sha512-eZ7wI6KjtT1eBqCnh2JPXWNUAxtoxxfi6VdBdZFvil0ychCOTxbm7YLRBi1JSt7U3c+u3CLxpoPxLdvr/Npr3A==}
    hasBin: true

  type-check@0.4.0:
    resolution: {integrity: sha512-XleUoc9uwGXqjWwXaUTZAmzMcFZ5858QA2vvx1Ur5xIcixXIP+8LnFDgRplU30us6teqdlskFfu+ae4K79Ooew==}
    engines: {node: '>= 0.8.0'}

  type-detect@4.1.0:
    resolution: {integrity: sha512-Acylog8/luQ8L7il+geoSxhEkazvkslg7PSNKOX59mbB9cOveP5aq9h74Y7YU8yDpJwetzQQrfIwtf4Wp4LKcw==}
    engines: {node: '>=4'}

  type-fest@0.13.1:
    resolution: {integrity: sha512-34R7HTnG0XIJcBSn5XhDd7nNFPRcXYRZrBB2O2jdKqYODldSzBAqzsWoZYYvduky73toYS/ESqxPvkDf/F0XMg==}
    engines: {node: '>=10'}

  type-fest@0.20.2:
    resolution: {integrity: sha512-Ne+eE4r0/iWnpAxD852z3A+N0Bt5RN//NjJwRd2VFHEmrywxf5vsZlh4R6lixl6B+wz/8d+maTSAkN1FIkI3LQ==}
    engines: {node: '>=10'}

  typescript@5.8.3:
    resolution: {integrity: sha512-p1diW6TqL9L07nNxvRMM7hMMw4c5XOo/1ibL4aAIGmSAt9slTE1Xgw5KWuof2uTOvCg9BY7ZRi+GaF+7sfgPeQ==}
    engines: {node: '>=14.17'}
    hasBin: true

  ufo@1.6.1:
    resolution: {integrity: sha512-9a4/uxlTWJ4+a5i0ooc1rU7C7YOw3wT+UGqdeNNHWnOF9qcMBgLRS+4IYUqbczewFx4mLEig6gawh7X6mFlEkA==}

  undefsafe@2.0.5:
    resolution: {integrity: sha512-WxONCrssBM8TSPRqN5EmsjVrsv4A8X12J4ArBiiayv3DyyG3ZlIg6yysuuSYdZsVz3TKcTg2fd//Ujd4CHV1iA==}

  undici-types@5.26.5:
    resolution: {integrity: sha512-JlCMO+ehdEIKqlFxk6IfVoAUVmgz7cU7zD/h9XZ0qzeosSHmUJVOzSQvvYSYWXkFXC+IfLKSIffhv0sVZup6pA==}

  undici-types@6.21.0:
    resolution: {integrity: sha512-iwDZqg0QAGrg9Rav5H4n0M64c3mkR59cJ6wQp+7C4nI0gsmExaedaYLNO44eT4AtBBwjbTiGPMlt2Md0T9H9JQ==}

  undici-types@7.8.0:
    resolution: {integrity: sha512-9UJ2xGDvQ43tYyVMpuHlsgApydB8ZKfVYTsLDhXkFL/6gfkp+U8xTGdh8pMJv1SpZna0zxG1DwsKZsreLbXBxw==}

  unique-filename@2.0.1:
    resolution: {integrity: sha512-ODWHtkkdx3IAR+veKxFV+VBkUMcN+FaqzUUd7IZzt+0zhDZFPFxhlqwPF3YQvMHx1TD0tdgYl+kuPnJ8E6ql7A==}
    engines: {node: ^12.13.0 || ^14.15.0 || >=16.0.0}

  unique-slug@3.0.0:
    resolution: {integrity: sha512-8EyMynh679x/0gqE9fT9oilG+qEt+ibFyqjuVTsZn1+CMxH+XLlpvr2UZx4nVcCwTpx81nICr2JQFkM+HPLq4w==}
    engines: {node: ^12.13.0 || ^14.15.0 || >=16.0.0}

  universalify@0.1.2:
    resolution: {integrity: sha512-rBJeI5CXAlmy1pV+617WB9J63U6XcazHHF2f2dbJix4XzpUF0RS3Zbj0FGIOCAva5P/d/GBOYaACQ1w+0azUkg==}
    engines: {node: '>= 4.0.0'}

  universalify@2.0.1:
    resolution: {integrity: sha512-gptHNQghINnc/vTGIk0SOFGFNXw7JVrlRUtConJRlvaw6DuX0wO5Jeko9sWrMBhh+PsYAZ7oXAiOnf/UKogyiw==}
    engines: {node: '>= 10.0.0'}

  unpipe@1.0.0:
    resolution: {integrity: sha512-pjy2bYhSsufwWlKwPc+l3cN7+wuJlK6uz0YdJEOlQDbl6jo/YlPi4mb8agUkVC8BF7V8NuzeyPNqRksA3hztKQ==}
    engines: {node: '>= 0.8'}

  uri-js@4.4.1:
    resolution: {integrity: sha512-7rKUyy33Q1yc98pQ1DAmLtwX109F7TIfWlW1Ydo8Wl1ii1SeHieeh0HHfPeL2fMXK6z0s8ecKs9frCuLJvndBg==}

  utf8-byte-length@1.0.5:
    resolution: {integrity: sha512-Xn0w3MtiQ6zoz2vFyUVruaCL53O/DwUvkEeOvj+uulMm0BkUGYWmBYVyElqZaSLhY6ZD0ulfU3aBra2aVT4xfA==}

  util-deprecate@1.0.2:
    resolution: {integrity: sha512-EPD5q1uXyFxJpCrLnCc1nHnq3gOa6DZBocAIiI2TaSCA7VCJ1UJDMagCzIkXNsUYfD1daK//LTEQ8xiIbrHtcw==}

  verror@1.10.1:
    resolution: {integrity: sha512-veufcmxri4e3XSrT0xwfUR7kguIkaxBeosDg00yDWhk49wdwkSUrvvsm7nc75e1PUyvIeZj6nS8VQRYz2/S4Xg==}
    engines: {node: '>=0.6.0'}

<<<<<<< HEAD
  /vite@5.1.3(@types/node@20.11.17):
    resolution: {integrity: sha512-UfmUD36DKkqhi/F75RrxvPpry+9+tTkrXfMNZD+SboZqBCMsxKtO52XeGzzuh7ioz+Eo/SYDBbdb0Z7vgcDJew==}
    engines: {node: ^18.0.0 || >=20.0.0}
=======
  vite-node@1.6.1:
    resolution: {integrity: sha512-YAXkfvGtuTzwWbDSACdJSg4A4DZiAqckWe90Zapc/sEX3XvHcw1NdurM/6od8J207tSDqNbSsgdCacBgvJKFuA==}
    engines: {node: ^18.0.0 || >=20.0.0}
    hasBin: true

  vite@5.4.19:
    resolution: {integrity: sha512-qO3aKv3HoQC8QKiNSTuUM1l9o/XX3+c+VTgLHbJWHZGeTPVAg2XwazI9UWzoxjIJCGCV2zU60uqMzjeLZuULqA==}
    engines: {node: ^18.0.0 || >=20.0.0}
    hasBin: true
    peerDependencies:
      '@types/node': ^18.0.0 || >=20.0.0
      less: '*'
      lightningcss: ^1.21.0
      sass: '*'
      sass-embedded: '*'
      stylus: '*'
      sugarss: '*'
      terser: ^5.4.0
    peerDependenciesMeta:
      '@types/node':
        optional: true
      less:
        optional: true
      lightningcss:
        optional: true
      sass:
        optional: true
      sass-embedded:
        optional: true
      stylus:
        optional: true
      sugarss:
        optional: true
      terser:
        optional: true

  vite@6.3.5:
    resolution: {integrity: sha512-cZn6NDFE7wdTpINgs++ZJ4N49W2vRp8LCKrn3Ob1kYNtOo21vfDoaV5GzBfLU4MovSAB8uNRm4jgzVQZ+mBzPQ==}
    engines: {node: ^18.0.0 || ^20.0.0 || >=22.0.0}
>>>>>>> 19e195bc
    hasBin: true
    peerDependencies:
      '@types/node': ^18.0.0 || ^20.0.0 || >=22.0.0
      jiti: '>=1.21.0'
      less: '*'
      lightningcss: ^1.21.0
      sass: '*'
      sass-embedded: '*'
      stylus: '*'
      sugarss: '*'
      terser: ^5.16.0
      tsx: ^4.8.1
      yaml: ^2.4.2
    peerDependenciesMeta:
      '@types/node':
        optional: true
      jiti:
        optional: true
      less:
        optional: true
      lightningcss:
        optional: true
      sass:
        optional: true
      sass-embedded:
        optional: true
      stylus:
        optional: true
      sugarss:
        optional: true
      terser:
        optional: true
<<<<<<< HEAD
    dependencies:
      '@types/node': 20.11.17
      esbuild: 0.19.12
      postcss: 8.4.35
      rollup: 4.12.0
    optionalDependencies:
      fsevents: 2.3.3
    dev: true

  /vitefu@0.2.5(vite@5.1.3):
    resolution: {integrity: sha512-SgHtMLoqaeeGnd2evZ849ZbACbnwQCIwRH57t18FxcXoZop0uQu0uzlIhJBlF/eWVzuce0sHeqPcDo+evVcg8Q==}
=======
      tsx:
        optional: true
      yaml:
        optional: true

  vitefu@0.2.5:
    resolution: {integrity: sha512-SgHtMLoqaeeGnd2evZ849ZbACbnwQCIwRH57t18FxcXoZop0uQu0uzlIhJBlF/eWVzuce0sHeqPcDo+evVcg8Q==}
    peerDependencies:
      vite: ^3.0.0 || ^4.0.0 || ^5.0.0
    peerDependenciesMeta:
      vite:
        optional: true

  vitefu@1.1.1:
    resolution: {integrity: sha512-B/Fegf3i8zh0yFbpzZ21amWzHmuNlLlmJT6n7bu5e+pCHUKQIfXSYokrqOBGEMMe9UG2sostKQF9mml/vYaWJQ==}
>>>>>>> 19e195bc
    peerDependencies:
      vite: ^3.0.0 || ^4.0.0 || ^5.0.0 || ^6.0.0 || ^7.0.0-beta.0
    peerDependenciesMeta:
      vite:
        optional: true
<<<<<<< HEAD
    dependencies:
      vite: 5.1.3(@types/node@20.11.17)
    dev: true
=======
>>>>>>> 19e195bc

  vitest@1.6.1:
    resolution: {integrity: sha512-Ljb1cnSJSivGN0LqXd/zmDbWEM0RNNg2t1QW/XUhYl/qPqyu7CsqeWtqQXHVaJsecLPuDoak2oJcZN2QoRIOag==}
    engines: {node: ^18.0.0 || >=20.0.0}
    hasBin: true
    peerDependencies:
      '@edge-runtime/vm': '*'
      '@types/node': ^18.0.0 || >=20.0.0
      '@vitest/browser': 1.6.1
      '@vitest/ui': 1.6.1
      happy-dom: '*'
      jsdom: '*'
    peerDependenciesMeta:
      '@edge-runtime/vm':
        optional: true
      '@types/node':
        optional: true
      '@vitest/browser':
        optional: true
      '@vitest/ui':
        optional: true
      happy-dom:
        optional: true
      jsdom:
        optional: true

  wait-on@8.0.4:
    resolution: {integrity: sha512-8f9LugAGo4PSc0aLbpKVCVtzayd36sSCp4WLpVngkYq6PK87H79zt77/tlCU6eKCLqR46iFvcl0PU5f+DmtkwA==}
    engines: {node: '>=12.0.0'}
    hasBin: true

  wcwidth@1.0.1:
    resolution: {integrity: sha512-XHPEwS0q6TaxcvG85+8EYkbiCux2XtWG2mkc47Ng2A77BQu9+DqIOJldST4HgPkuea7dvKSj5VgX3P1d4rW8Tg==}

  which@2.0.2:
    resolution: {integrity: sha512-BLI3Tl1TW3Pvl70l3yq3Y64i+awpwXqsGBYWkkqMtnbXgrMD+yj7rhW0kuEDxzJaYXGjEW5ogapKNMEKNMjibA==}
    engines: {node: '>= 8'}
    hasBin: true

  why-is-node-running@2.3.0:
    resolution: {integrity: sha512-hUrmaWBdVDcxvYqnyh09zunKzROWjbZTiNy8dBEjkS7ehEDQibXJ7XvlmtbwuTclUiIyN+CyXQD4Vmko8fNm8w==}
    engines: {node: '>=8'}
    hasBin: true

  word-wrap@1.2.5:
    resolution: {integrity: sha512-BN22B5eaMMI9UMtjrGd5g5eCYPpCPDUy0FJXbYsaT5zYxjFOckS53SQDE3pWkVoWpHXVb3BrYcEN4Twa55B5cA==}
    engines: {node: '>=0.10.0'}

  wrap-ansi@7.0.0:
    resolution: {integrity: sha512-YVGIj2kamLSTxw6NsZjoBxfSwsn0ycdesmc4p+Q21c5zPuZ1pl+NfxVdxPtdHvmNVOQ6XSYG4AUtyt/Fi7D16Q==}
    engines: {node: '>=10'}

  wrap-ansi@8.1.0:
    resolution: {integrity: sha512-si7QWI6zUMq56bESFvagtmzMdGOtoxfR+Sez11Mobfc7tm+VkUckk9bW2UeffTGVUbOksxmSw0AA2gs8g71NCQ==}
    engines: {node: '>=12'}

  wrappy@1.0.2:
    resolution: {integrity: sha512-l4Sp/DRseor9wL6EvV2+TuQn63dMkPjZ/sp9XkghTEbV9KlPS1xUsZ3u7/IQO4wxtcFB4bgpQPRcR3QCvezPcQ==}

  xmlbuilder@15.1.1:
    resolution: {integrity: sha512-yMqGBqtXyeN1e3TGYvgNgDVZ3j84W4cwkOXQswghol6APgZWaff9lnbvN7MHYJOiXsvGPXtjTYJEiC9J2wv9Eg==}
    engines: {node: '>=8.0'}

  y18n@5.0.8:
    resolution: {integrity: sha512-0pfFzegeDWJHJIAmTLRP2DwHjdF5s7jo9tuztdQxAhINCdvS+3nGINqPd00AphqJR/0LhANUS6/+7SCb98YOfA==}
    engines: {node: '>=10'}

  yallist@4.0.0:
    resolution: {integrity: sha512-3wdGidZyq5PB084XLES5TpOSRA3wjXAlIWMhum2kRcv/41Sn2emQ0dycQW4uZXLejwKvg6EsvbdlVL+FYEct7A==}

  yaml@1.10.2:
    resolution: {integrity: sha512-r3vXyErRCYJ7wg28yvBY5VSoAF8ZvlcW9/BwUzEtUsjvX/DKs24dIkuwjtuprwJJHsbyUbLApepYTR1BN4uHrg==}
    engines: {node: '>= 6'}

  yargs-parser@21.1.1:
    resolution: {integrity: sha512-tVpsJW7DdjecAiFpbIB1e3qxIQsE6NoPc5/eTdrbbIC4h0LVsWhnoa3g+m2HclBIujHzsxZ4VJVA+GUuc2/LBw==}
    engines: {node: '>=12'}

  yargs@17.7.2:
    resolution: {integrity: sha512-7dSzzRQ++CKnNI/krKnYRV7JKKPUXMEh61soaHKg9mrWEhzFWhFnxPxGl+69cD1Ou63C13NUPCnmIcrvqCuM6w==}
    engines: {node: '>=12'}

  yauzl@2.10.0:
    resolution: {integrity: sha512-p4a9I6X6nu6IhoGmBqAcbJy1mlC4j27vEPZX9F4L4/vZT3Lyq1VkFHw/V/PUcB9Buo+DG3iHkT0x3Qya58zc3g==}

  yocto-queue@0.1.0:
    resolution: {integrity: sha512-rVksvsnNCdJ/ohGc6xgPwyN8eheCxsiLM8mxuE/t/mOVqJewPuO1miLpTHQiRgTKCLexL4MeAFVagts7HmNZ2Q==}
    engines: {node: '>=10'}

  yocto-queue@1.2.1:
    resolution: {integrity: sha512-AyeEbWOu/TAXdxlV9wmGcR0+yh2j3vYPGOECcIj2S7MkrLyC7ne+oye2BKTItt0ii2PHk4cDy+95+LshzbXnGg==}
    engines: {node: '>=12.20'}

  zimmerframe@1.1.2:
    resolution: {integrity: sha512-rAbqEGa8ovJy4pyBxZM70hg4pE6gDgaQ0Sl9M3enG3I0d6H4XSAM3GeNGLKnsBpuijUow064sf7ww1nutC5/3w==}

snapshots:

  7zip-bin@5.2.0: {}

  '@ampproject/remapping@2.3.0':
    dependencies:
      '@jridgewell/gen-mapping': 0.3.12
      '@jridgewell/trace-mapping': 0.3.29

  '@arr/every@1.0.1': {}

  '@babel/helper-string-parser@7.27.1': {}

  '@babel/helper-validator-identifier@7.27.1': {}

  '@babel/parser@7.28.0':
    dependencies:
      '@babel/types': 7.28.1

  '@babel/runtime@7.27.6': {}

  '@babel/types@7.28.1':
    dependencies:
      '@babel/helper-string-parser': 7.27.1
      '@babel/helper-validator-identifier': 7.27.1

  '@bcoe/v8-coverage@0.2.3': {}

  '@changesets/apply-release-plan@7.0.12':
    dependencies:
      '@changesets/config': 3.1.1
      '@changesets/get-version-range-type': 0.4.0
      '@changesets/git': 3.0.4
      '@changesets/should-skip-package': 0.1.2
      '@changesets/types': 6.1.0
      '@manypkg/get-packages': 1.1.3
      detect-indent: 6.1.0
      fs-extra: 7.0.1
      lodash.startcase: 4.4.0
      outdent: 0.5.0
      prettier: 2.8.8
      resolve-from: 5.0.0
      semver: 7.7.2

  '@changesets/assemble-release-plan@6.0.9':
    dependencies:
      '@changesets/errors': 0.2.0
      '@changesets/get-dependents-graph': 2.1.3
      '@changesets/should-skip-package': 0.1.2
      '@changesets/types': 6.1.0
      '@manypkg/get-packages': 1.1.3
      semver: 7.7.2

  '@changesets/changelog-git@0.2.1':
    dependencies:
      '@changesets/types': 6.1.0

  '@changesets/cli@2.29.5':
    dependencies:
      '@changesets/apply-release-plan': 7.0.12
      '@changesets/assemble-release-plan': 6.0.9
      '@changesets/changelog-git': 0.2.1
      '@changesets/config': 3.1.1
      '@changesets/errors': 0.2.0
      '@changesets/get-dependents-graph': 2.1.3
      '@changesets/get-release-plan': 4.0.13
      '@changesets/git': 3.0.4
      '@changesets/logger': 0.1.1
      '@changesets/pre': 2.0.2
      '@changesets/read': 0.6.5
      '@changesets/should-skip-package': 0.1.2
      '@changesets/types': 6.1.0
      '@changesets/write': 0.4.0
      '@manypkg/get-packages': 1.1.3
      ansi-colors: 4.1.3
      ci-info: 3.9.0
      enquirer: 2.4.1
      external-editor: 3.1.0
      fs-extra: 7.0.1
      mri: 1.2.0
      p-limit: 2.3.0
      package-manager-detector: 0.2.11
      picocolors: 1.1.1
      resolve-from: 5.0.0
      semver: 7.7.2
      spawndamnit: 3.0.1
      term-size: 2.2.1

  '@changesets/config@3.1.1':
    dependencies:
      '@changesets/errors': 0.2.0
      '@changesets/get-dependents-graph': 2.1.3
      '@changesets/logger': 0.1.1
      '@changesets/types': 6.1.0
      '@manypkg/get-packages': 1.1.3
      fs-extra: 7.0.1
      micromatch: 4.0.8

  '@changesets/errors@0.2.0':
    dependencies:
      extendable-error: 0.1.7

  '@changesets/get-dependents-graph@2.1.3':
    dependencies:
      '@changesets/types': 6.1.0
      '@manypkg/get-packages': 1.1.3
      picocolors: 1.1.1
      semver: 7.7.2

  '@changesets/get-release-plan@4.0.13':
    dependencies:
      '@changesets/assemble-release-plan': 6.0.9
      '@changesets/config': 3.1.1
      '@changesets/pre': 2.0.2
      '@changesets/read': 0.6.5
      '@changesets/types': 6.1.0
      '@manypkg/get-packages': 1.1.3

  '@changesets/get-version-range-type@0.4.0': {}

  '@changesets/git@3.0.4':
    dependencies:
      '@changesets/errors': 0.2.0
      '@manypkg/get-packages': 1.1.3
      is-subdir: 1.2.0
      micromatch: 4.0.8
      spawndamnit: 3.0.1

  '@changesets/logger@0.1.1':
    dependencies:
      picocolors: 1.1.1

  '@changesets/parse@0.4.1':
    dependencies:
      '@changesets/types': 6.1.0
      js-yaml: 3.14.1

  '@changesets/pre@2.0.2':
    dependencies:
      '@changesets/errors': 0.2.0
      '@changesets/types': 6.1.0
      '@manypkg/get-packages': 1.1.3
      fs-extra: 7.0.1

  '@changesets/read@0.6.5':
    dependencies:
      '@changesets/git': 3.0.4
      '@changesets/logger': 0.1.1
      '@changesets/parse': 0.4.1
      '@changesets/types': 6.1.0
      fs-extra: 7.0.1
      p-filter: 2.1.0
      picocolors: 1.1.1

  '@changesets/should-skip-package@0.1.2':
    dependencies:
      '@changesets/types': 6.1.0
      '@manypkg/get-packages': 1.1.3

  '@changesets/types@4.1.0': {}

  '@changesets/types@6.1.0': {}

  '@changesets/write@0.4.0':
    dependencies:
      '@changesets/types': 6.1.0
      fs-extra: 7.0.1
      human-id: 4.1.1
      prettier: 2.8.8

  '@develar/schema-utils@2.6.5':
    dependencies:
      ajv: 6.12.6
      ajv-keywords: 3.5.2(ajv@6.12.6)

  '@electron/asar@3.2.18':
    dependencies:
      commander: 5.1.0
      glob: 7.2.3
      minimatch: 3.1.2

  '@electron/asar@3.4.1':
    dependencies:
      commander: 5.1.0
      glob: 7.2.3
      minimatch: 3.1.2

  '@electron/fuses@1.8.0':
    dependencies:
      chalk: 4.1.2
      fs-extra: 9.1.0
      minimist: 1.2.8

  '@electron/get@2.0.3':
    dependencies:
      debug: 4.4.1(supports-color@5.5.0)
      env-paths: 2.2.1
      fs-extra: 8.1.0
      got: 11.8.6
      progress: 2.0.3
      semver: 6.3.1
      sumchecker: 3.0.1
    optionalDependencies:
      global-agent: 3.0.0
    transitivePeerDependencies:
      - supports-color

  '@electron/node-gyp@https://codeload.github.com/electron/node-gyp/tar.gz/06b29aafb7708acef8b3669835c8a7857ebc92d2':
    dependencies:
      env-paths: 2.2.1
      exponential-backoff: 3.1.2
      glob: 8.1.0
      graceful-fs: 4.2.11
      make-fetch-happen: 10.2.1
      nopt: 6.0.0
      proc-log: 2.0.1
      semver: 7.7.2
      tar: 6.2.1
      which: 2.0.2
    transitivePeerDependencies:
      - bluebird
      - supports-color

  '@electron/notarize@2.5.0':
    dependencies:
      debug: 4.4.1(supports-color@5.5.0)
      fs-extra: 9.1.0
      promise-retry: 2.0.1
    transitivePeerDependencies:
      - supports-color

  '@electron/osx-sign@1.3.1':
    dependencies:
      compare-version: 0.1.2
      debug: 4.4.1(supports-color@5.5.0)
      fs-extra: 10.1.0
      isbinaryfile: 4.0.10
      minimist: 1.2.8
      plist: 3.1.0
    transitivePeerDependencies:
      - supports-color

  '@electron/rebuild@3.7.0':
    dependencies:
      '@electron/node-gyp': https://codeload.github.com/electron/node-gyp/tar.gz/06b29aafb7708acef8b3669835c8a7857ebc92d2
      '@malept/cross-spawn-promise': 2.0.0
      chalk: 4.1.2
      debug: 4.4.1(supports-color@5.5.0)
      detect-libc: 2.0.4
      fs-extra: 10.1.0
      got: 11.8.6
      node-abi: 3.75.0
      node-api-version: 0.2.1
      ora: 5.4.1
      read-binary-file-arch: 1.0.6
      semver: 7.7.2
      tar: 6.2.1
      yargs: 17.7.2
    transitivePeerDependencies:
      - bluebird
      - supports-color

  '@electron/universal@2.0.1':
    dependencies:
      '@electron/asar': 3.2.18
      '@malept/cross-spawn-promise': 2.0.0
      debug: 4.4.1(supports-color@5.5.0)
      dir-compare: 4.2.0
      fs-extra: 11.3.0
      minimatch: 9.0.5
      plist: 3.1.0
    transitivePeerDependencies:
      - supports-color

  '@electron/windows-sign@1.2.2':
    dependencies:
      cross-dirname: 0.1.0
      debug: 4.4.1(supports-color@5.5.0)
      fs-extra: 11.3.0
      minimist: 1.2.8
      postject: 1.0.0-alpha.6
    transitivePeerDependencies:
      - supports-color
    optional: true

  '@esbuild/aix-ppc64@0.20.2':
    optional: true

  '@esbuild/aix-ppc64@0.21.5':
    optional: true

  '@esbuild/aix-ppc64@0.25.6':
    optional: true

  '@esbuild/android-arm64@0.20.2':
    optional: true

  '@esbuild/android-arm64@0.21.5':
    optional: true

  '@esbuild/android-arm64@0.25.6':
    optional: true

  '@esbuild/android-arm@0.20.2':
    optional: true

  '@esbuild/android-arm@0.21.5':
    optional: true

  '@esbuild/android-arm@0.25.6':
    optional: true

  '@esbuild/android-x64@0.20.2':
    optional: true

  '@esbuild/android-x64@0.21.5':
    optional: true

  '@esbuild/android-x64@0.25.6':
    optional: true

  '@esbuild/darwin-arm64@0.20.2':
    optional: true

  '@esbuild/darwin-arm64@0.21.5':
    optional: true

  '@esbuild/darwin-arm64@0.25.6':
    optional: true

  '@esbuild/darwin-x64@0.20.2':
    optional: true

  '@esbuild/darwin-x64@0.21.5':
    optional: true

  '@esbuild/darwin-x64@0.25.6':
    optional: true

  '@esbuild/freebsd-arm64@0.20.2':
    optional: true

  '@esbuild/freebsd-arm64@0.21.5':
    optional: true

  '@esbuild/freebsd-arm64@0.25.6':
    optional: true

  '@esbuild/freebsd-x64@0.20.2':
    optional: true

  '@esbuild/freebsd-x64@0.21.5':
    optional: true

  '@esbuild/freebsd-x64@0.25.6':
    optional: true

  '@esbuild/linux-arm64@0.20.2':
    optional: true

  '@esbuild/linux-arm64@0.21.5':
    optional: true

  '@esbuild/linux-arm64@0.25.6':
    optional: true

  '@esbuild/linux-arm@0.20.2':
    optional: true

  '@esbuild/linux-arm@0.21.5':
    optional: true

  '@esbuild/linux-arm@0.25.6':
    optional: true

  '@esbuild/linux-ia32@0.20.2':
    optional: true

  '@esbuild/linux-ia32@0.21.5':
    optional: true

  '@esbuild/linux-ia32@0.25.6':
    optional: true

  '@esbuild/linux-loong64@0.20.2':
    optional: true

  '@esbuild/linux-loong64@0.21.5':
    optional: true

  '@esbuild/linux-loong64@0.25.6':
    optional: true

  '@esbuild/linux-mips64el@0.20.2':
    optional: true

  '@esbuild/linux-mips64el@0.21.5':
    optional: true

  '@esbuild/linux-mips64el@0.25.6':
    optional: true

  '@esbuild/linux-ppc64@0.20.2':
    optional: true

  '@esbuild/linux-ppc64@0.21.5':
    optional: true

  '@esbuild/linux-ppc64@0.25.6':
    optional: true

  '@esbuild/linux-riscv64@0.20.2':
    optional: true

  '@esbuild/linux-riscv64@0.21.5':
    optional: true

  '@esbuild/linux-riscv64@0.25.6':
    optional: true

  '@esbuild/linux-s390x@0.20.2':
    optional: true

  '@esbuild/linux-s390x@0.21.5':
    optional: true

  '@esbuild/linux-s390x@0.25.6':
    optional: true

  '@esbuild/linux-x64@0.20.2':
    optional: true

  '@esbuild/linux-x64@0.21.5':
    optional: true

  '@esbuild/linux-x64@0.25.6':
    optional: true

  '@esbuild/netbsd-arm64@0.25.6':
    optional: true

  '@esbuild/netbsd-x64@0.20.2':
    optional: true

  '@esbuild/netbsd-x64@0.21.5':
    optional: true

  '@esbuild/netbsd-x64@0.25.6':
    optional: true

  '@esbuild/openbsd-arm64@0.25.6':
    optional: true

  '@esbuild/openbsd-x64@0.20.2':
    optional: true

  '@esbuild/openbsd-x64@0.21.5':
    optional: true

  '@esbuild/openbsd-x64@0.25.6':
    optional: true

  '@esbuild/openharmony-arm64@0.25.6':
    optional: true

  '@esbuild/sunos-x64@0.20.2':
    optional: true

  '@esbuild/sunos-x64@0.21.5':
    optional: true

  '@esbuild/sunos-x64@0.25.6':
    optional: true

  '@esbuild/win32-arm64@0.20.2':
    optional: true

  '@esbuild/win32-arm64@0.21.5':
    optional: true

  '@esbuild/win32-arm64@0.25.6':
    optional: true

  '@esbuild/win32-ia32@0.20.2':
    optional: true

  '@esbuild/win32-ia32@0.21.5':
    optional: true

  '@esbuild/win32-ia32@0.25.6':
    optional: true

  '@esbuild/win32-x64@0.20.2':
    optional: true

  '@esbuild/win32-x64@0.21.5':
    optional: true

  '@esbuild/win32-x64@0.25.6':
    optional: true

  '@eslint-community/eslint-utils@4.7.0(eslint@8.57.1)':
    dependencies:
      eslint: 8.57.1
      eslint-visitor-keys: 3.4.3

  '@eslint-community/eslint-utils@4.7.0(eslint@9.30.1)':
    dependencies:
      eslint: 9.30.1
      eslint-visitor-keys: 3.4.3

  '@eslint-community/regexpp@4.12.1': {}

  '@eslint/config-array@0.21.0':
    dependencies:
      '@eslint/object-schema': 2.1.6
      debug: 4.4.1(supports-color@5.5.0)
      minimatch: 3.1.2
    transitivePeerDependencies:
      - supports-color

  '@eslint/config-helpers@0.3.0': {}

  '@eslint/core@0.14.0':
    dependencies:
      '@types/json-schema': 7.0.15

  '@eslint/core@0.15.1':
    dependencies:
      '@types/json-schema': 7.0.15

  '@eslint/eslintrc@2.1.4':
    dependencies:
      ajv: 6.12.6
      debug: 4.4.1(supports-color@5.5.0)
      espree: 9.6.1
      globals: 13.24.0
      ignore: 5.3.2
      import-fresh: 3.3.1
      js-yaml: 4.1.0
      minimatch: 3.1.2
      strip-json-comments: 3.1.1
    transitivePeerDependencies:
      - supports-color

  '@eslint/eslintrc@3.3.1':
    dependencies:
      ajv: 6.12.6
      debug: 4.4.1(supports-color@5.5.0)
      espree: 10.4.0
      globals: 14.0.0
      ignore: 5.3.2
      import-fresh: 3.3.1
      js-yaml: 4.1.0
      minimatch: 3.1.2
      strip-json-comments: 3.1.1
    transitivePeerDependencies:
      - supports-color

  '@eslint/js@8.57.1': {}

  '@eslint/js@9.30.1': {}

  '@eslint/object-schema@2.1.6': {}

  '@eslint/plugin-kit@0.3.3':
    dependencies:
      '@eslint/core': 0.15.1
      levn: 0.4.1

  '@fontsource/fira-mono@4.5.10': {}

  '@fontsource/fira-mono@5.2.6': {}

  '@gar/promisify@1.1.3': {}

  '@hapi/hoek@9.3.0': {}

  '@hapi/topo@5.1.0':
    dependencies:
      '@hapi/hoek': 9.3.0

  '@humanfs/core@0.19.1': {}

  '@humanfs/node@0.16.6':
    dependencies:
      '@humanfs/core': 0.19.1
      '@humanwhocodes/retry': 0.3.1

  '@humanwhocodes/config-array@0.13.0':
    dependencies:
      '@humanwhocodes/object-schema': 2.0.3
      debug: 4.4.1(supports-color@5.5.0)
      minimatch: 3.1.2
    transitivePeerDependencies:
      - supports-color

  '@humanwhocodes/module-importer@1.0.1': {}

  '@humanwhocodes/object-schema@2.0.3': {}

  '@humanwhocodes/retry@0.3.1': {}

  '@humanwhocodes/retry@0.4.3': {}

  '@isaacs/balanced-match@4.0.1': {}

  '@isaacs/brace-expansion@5.0.0':
    dependencies:
      '@isaacs/balanced-match': 4.0.1

  '@isaacs/cliui@8.0.2':
    dependencies:
      string-width: 5.1.2
      string-width-cjs: string-width@4.2.3
      strip-ansi: 7.1.0
      strip-ansi-cjs: strip-ansi@6.0.1
      wrap-ansi: 8.1.0
      wrap-ansi-cjs: wrap-ansi@7.0.0

  '@istanbuljs/schema@0.1.3': {}

  '@jest/schemas@29.6.3':
    dependencies:
      '@sinclair/typebox': 0.27.8

  '@jridgewell/gen-mapping@0.3.12':
    dependencies:
      '@jridgewell/sourcemap-codec': 1.5.4
      '@jridgewell/trace-mapping': 0.3.29

  '@jridgewell/resolve-uri@3.1.2': {}

  '@jridgewell/sourcemap-codec@1.5.4': {}

  '@jridgewell/trace-mapping@0.3.29':
    dependencies:
      '@jridgewell/resolve-uri': 3.1.2
      '@jridgewell/sourcemap-codec': 1.5.4

  '@malept/cross-spawn-promise@2.0.0':
    dependencies:
      cross-spawn: 7.0.6

  '@malept/flatpak-bundler@0.4.0':
    dependencies:
      debug: 4.4.1(supports-color@5.5.0)
      fs-extra: 9.1.0
      lodash: 4.17.21
      tmp-promise: 3.0.3
    transitivePeerDependencies:
      - supports-color

  '@manypkg/find-root@1.1.0':
    dependencies:
      '@babel/runtime': 7.27.6
      '@types/node': 12.20.55
      find-up: 4.1.0
      fs-extra: 8.1.0

  '@manypkg/get-packages@1.1.3':
    dependencies:
      '@babel/runtime': 7.27.6
      '@changesets/types': 4.1.0
      '@manypkg/find-root': 1.1.0
      fs-extra: 8.1.0
      globby: 11.1.0
      read-yaml-file: 1.1.0

  '@neoconfetti/svelte@1.0.0': {}

  '@neoconfetti/svelte@2.2.2(svelte@5.35.4)':
    dependencies:
      svelte: 5.35.4

  '@nodelib/fs.scandir@2.1.5':
    dependencies:
      '@nodelib/fs.stat': 2.0.5
      run-parallel: 1.2.0

  '@nodelib/fs.stat@2.0.5': {}

  '@nodelib/fs.walk@1.2.8':
    dependencies:
      '@nodelib/fs.scandir': 2.1.5
      fastq: 1.19.1

  '@npmcli/fs@2.1.2':
    dependencies:
      '@gar/promisify': 1.1.3
      semver: 7.7.2

  '@npmcli/move-file@2.0.1':
    dependencies:
      mkdirp: 1.0.4
      rimraf: 3.0.2

  '@pkgjs/parseargs@0.11.0':
    optional: true

  '@polka/url@0.5.0': {}

  '@polka/url@1.0.0-next.29': {}

  '@rollup/plugin-commonjs@28.0.6(rollup@4.45.1)':
    dependencies:
      '@rollup/pluginutils': 5.2.0(rollup@4.45.1)
      commondir: 1.0.1
      estree-walker: 2.0.2
      fdir: 6.4.6(picomatch@4.0.2)
      is-reference: 1.2.1
      magic-string: 0.30.17
      picomatch: 4.0.2
    optionalDependencies:
      rollup: 4.45.1

  '@rollup/plugin-json@6.1.0(rollup@4.45.1)':
    dependencies:
      '@rollup/pluginutils': 5.2.0(rollup@4.45.1)
    optionalDependencies:
      rollup: 4.45.1

  '@rollup/plugin-node-resolve@16.0.1(rollup@4.45.1)':
    dependencies:
      '@rollup/pluginutils': 5.2.0(rollup@4.45.1)
      '@types/resolve': 1.20.2
      deepmerge: 4.3.1
      is-module: 1.0.0
      resolve: 1.22.10
    optionalDependencies:
      rollup: 4.45.1

  '@rollup/plugin-typescript@12.1.4(rollup@4.45.1)(tslib@2.8.1)(typescript@5.8.3)':
    dependencies:
      '@rollup/pluginutils': 5.2.0(rollup@4.45.1)
      resolve: 1.22.10
      typescript: 5.8.3
    optionalDependencies:
      rollup: 4.45.1
      tslib: 2.8.1

  '@rollup/pluginutils@5.2.0(rollup@4.45.1)':
    dependencies:
      '@types/estree': 1.0.8
      estree-walker: 2.0.2
      picomatch: 4.0.2
    optionalDependencies:
      rollup: 4.45.1

  '@rollup/rollup-android-arm-eabi@4.44.2':
    optional: true

  '@rollup/rollup-android-arm-eabi@4.45.1':
    optional: true

  '@rollup/rollup-android-arm64@4.44.2':
    optional: true

  '@rollup/rollup-android-arm64@4.45.1':
    optional: true

  '@rollup/rollup-darwin-arm64@4.44.2':
    optional: true

  '@rollup/rollup-darwin-arm64@4.45.1':
    optional: true

  '@rollup/rollup-darwin-x64@4.44.2':
    optional: true

  '@rollup/rollup-darwin-x64@4.45.1':
    optional: true

  '@rollup/rollup-freebsd-arm64@4.44.2':
    optional: true

  '@rollup/rollup-freebsd-arm64@4.45.1':
    optional: true

  '@rollup/rollup-freebsd-x64@4.44.2':
    optional: true

  '@rollup/rollup-freebsd-x64@4.45.1':
    optional: true

  '@rollup/rollup-linux-arm-gnueabihf@4.44.2':
    optional: true

  '@rollup/rollup-linux-arm-gnueabihf@4.45.1':
    optional: true

  '@rollup/rollup-linux-arm-musleabihf@4.44.2':
    optional: true

  '@rollup/rollup-linux-arm-musleabihf@4.45.1':
    optional: true

  '@rollup/rollup-linux-arm64-gnu@4.44.2':
    optional: true

  '@rollup/rollup-linux-arm64-gnu@4.45.1':
    optional: true

  '@rollup/rollup-linux-arm64-musl@4.44.2':
    optional: true

  '@rollup/rollup-linux-arm64-musl@4.45.1':
    optional: true

  '@rollup/rollup-linux-loongarch64-gnu@4.44.2':
    optional: true

  '@rollup/rollup-linux-loongarch64-gnu@4.45.1':
    optional: true

  '@rollup/rollup-linux-powerpc64le-gnu@4.44.2':
    optional: true

  '@rollup/rollup-linux-powerpc64le-gnu@4.45.1':
    optional: true

  '@rollup/rollup-linux-riscv64-gnu@4.44.2':
    optional: true

  '@rollup/rollup-linux-riscv64-gnu@4.45.1':
    optional: true

  '@rollup/rollup-linux-riscv64-musl@4.44.2':
    optional: true

  '@rollup/rollup-linux-riscv64-musl@4.45.1':
    optional: true

  '@rollup/rollup-linux-s390x-gnu@4.44.2':
    optional: true

  '@rollup/rollup-linux-s390x-gnu@4.45.1':
    optional: true

  '@rollup/rollup-linux-x64-gnu@4.44.2':
    optional: true

  '@rollup/rollup-linux-x64-gnu@4.45.1':
    optional: true

  '@rollup/rollup-linux-x64-musl@4.44.2':
    optional: true

  '@rollup/rollup-linux-x64-musl@4.45.1':
    optional: true

  '@rollup/rollup-win32-arm64-msvc@4.44.2':
    optional: true

  '@rollup/rollup-win32-arm64-msvc@4.45.1':
    optional: true

  '@rollup/rollup-win32-ia32-msvc@4.44.2':
    optional: true

  '@rollup/rollup-win32-ia32-msvc@4.45.1':
    optional: true

  '@rollup/rollup-win32-x64-msvc@4.44.2':
    optional: true

  '@rollup/rollup-win32-x64-msvc@4.45.1':
    optional: true

  '@sideway/address@4.1.5':
    dependencies:
      '@hapi/hoek': 9.3.0

  '@sideway/formula@3.0.1': {}

  '@sideway/pinpoint@2.0.0': {}

  '@sinclair/typebox@0.27.8': {}

  '@sindresorhus/is@4.6.0': {}

  '@sveltejs/acorn-typescript@1.0.5(acorn@8.15.0)':
    dependencies:
      acorn: 8.15.0

  '@sveltejs/adapter-auto@3.3.1(@sveltejs/kit@2.22.2(@sveltejs/vite-plugin-svelte@3.1.2(svelte@4.2.20)(vite@5.4.19(@types/node@24.0.11)))(svelte@4.2.20)(vite@5.4.19(@types/node@24.0.11)))':
    dependencies:
      '@sveltejs/kit': 2.22.2(@sveltejs/vite-plugin-svelte@3.1.2(svelte@4.2.20)(vite@5.4.19(@types/node@24.0.11)))(svelte@4.2.20)(vite@5.4.19(@types/node@24.0.11))
      import-meta-resolve: 4.1.0

  '@sveltejs/kit@2.22.2(@sveltejs/vite-plugin-svelte@3.1.2(svelte@4.2.20)(vite@5.4.19(@types/node@20.19.5)))(svelte@4.2.20)(vite@5.4.19(@types/node@20.19.5))':
    dependencies:
      '@sveltejs/acorn-typescript': 1.0.5(acorn@8.15.0)
      '@sveltejs/vite-plugin-svelte': 3.1.2(svelte@4.2.20)(vite@5.4.19(@types/node@20.19.5))
      '@types/cookie': 0.6.0
      acorn: 8.15.0
      cookie: 0.6.0
      devalue: 5.1.1
      esm-env: 1.2.2
      kleur: 4.1.5
      magic-string: 0.30.17
      mrmime: 2.0.1
      sade: 1.8.1
      set-cookie-parser: 2.7.1
      sirv: 3.0.1
      svelte: 4.2.20
      vite: 5.4.19(@types/node@20.19.5)
      vitefu: 1.1.1(vite@5.4.19(@types/node@20.19.5))

  '@sveltejs/kit@2.22.2(@sveltejs/vite-plugin-svelte@3.1.2(svelte@4.2.20)(vite@5.4.19(@types/node@24.0.11)))(svelte@4.2.20)(vite@5.4.19(@types/node@24.0.11))':
    dependencies:
      '@sveltejs/acorn-typescript': 1.0.5(acorn@8.15.0)
      '@sveltejs/vite-plugin-svelte': 3.1.2(svelte@4.2.20)(vite@5.4.19(@types/node@24.0.11))
      '@types/cookie': 0.6.0
      acorn: 8.15.0
      cookie: 0.6.0
      devalue: 5.1.1
      esm-env: 1.2.2
      kleur: 4.1.5
      magic-string: 0.30.17
      mrmime: 2.0.1
      sade: 1.8.1
      set-cookie-parser: 2.7.1
      sirv: 3.0.1
      svelte: 4.2.20
      vite: 5.4.19(@types/node@24.0.11)
      vitefu: 1.1.1(vite@5.4.19(@types/node@24.0.11))

  '@sveltejs/kit@2.22.2(@sveltejs/vite-plugin-svelte@5.1.0(svelte@5.35.4)(vite@6.3.5(@types/node@24.0.11)))(svelte@5.35.4)(vite@6.3.5(@types/node@24.0.11))':
    dependencies:
      '@sveltejs/acorn-typescript': 1.0.5(acorn@8.15.0)
      '@sveltejs/vite-plugin-svelte': 5.1.0(svelte@5.35.4)(vite@6.3.5(@types/node@24.0.11))
      '@types/cookie': 0.6.0
      acorn: 8.15.0
      cookie: 0.6.0
      devalue: 5.1.1
      esm-env: 1.2.2
      kleur: 4.1.5
      magic-string: 0.30.17
      mrmime: 2.0.1
      sade: 1.8.1
      set-cookie-parser: 2.7.1
      sirv: 3.0.1
      svelte: 5.35.4
      vite: 6.3.5(@types/node@24.0.11)
      vitefu: 1.1.1(vite@6.3.5(@types/node@24.0.11))

  '@sveltejs/package@2.3.12(svelte@4.2.20)(typescript@5.8.3)':
    dependencies:
      chokidar: 4.0.3
      kleur: 4.1.5
      sade: 1.8.1
      semver: 7.7.2
      svelte: 4.2.20
      svelte2tsx: 0.7.40(svelte@4.2.20)(typescript@5.8.3)
    transitivePeerDependencies:
      - typescript

  '@sveltejs/vite-plugin-svelte-inspector@2.1.0(@sveltejs/vite-plugin-svelte@3.1.2(svelte@4.2.20)(vite@5.4.19(@types/node@20.19.5)))(svelte@4.2.20)(vite@5.4.19(@types/node@20.19.5))':
    dependencies:
      '@sveltejs/vite-plugin-svelte': 3.1.2(svelte@4.2.20)(vite@5.4.19(@types/node@20.19.5))
      debug: 4.4.1(supports-color@5.5.0)
      svelte: 4.2.20
      vite: 5.4.19(@types/node@20.19.5)
    transitivePeerDependencies:
      - supports-color

  '@sveltejs/vite-plugin-svelte-inspector@2.1.0(@sveltejs/vite-plugin-svelte@3.1.2(svelte@4.2.20)(vite@5.4.19(@types/node@24.0.11)))(svelte@4.2.20)(vite@5.4.19(@types/node@24.0.11))':
    dependencies:
      '@sveltejs/vite-plugin-svelte': 3.1.2(svelte@4.2.20)(vite@5.4.19(@types/node@24.0.11))
      debug: 4.4.1(supports-color@5.5.0)
      svelte: 4.2.20
      vite: 5.4.19(@types/node@24.0.11)
    transitivePeerDependencies:
      - supports-color

  '@sveltejs/vite-plugin-svelte-inspector@4.0.1(@sveltejs/vite-plugin-svelte@5.1.0(svelte@5.35.4)(vite@6.3.5(@types/node@24.0.11)))(svelte@5.35.4)(vite@6.3.5(@types/node@24.0.11))':
    dependencies:
      '@sveltejs/vite-plugin-svelte': 5.1.0(svelte@5.35.4)(vite@6.3.5(@types/node@24.0.11))
      debug: 4.4.1(supports-color@5.5.0)
      svelte: 5.35.4
      vite: 6.3.5(@types/node@24.0.11)
    transitivePeerDependencies:
      - supports-color

  '@sveltejs/vite-plugin-svelte@3.1.2(svelte@4.2.20)(vite@5.4.19(@types/node@20.19.5))':
    dependencies:
      '@sveltejs/vite-plugin-svelte-inspector': 2.1.0(@sveltejs/vite-plugin-svelte@3.1.2(svelte@4.2.20)(vite@5.4.19(@types/node@20.19.5)))(svelte@4.2.20)(vite@5.4.19(@types/node@20.19.5))
      debug: 4.4.1(supports-color@5.5.0)
      deepmerge: 4.3.1
      kleur: 4.1.5
      magic-string: 0.30.17
      svelte: 4.2.20
      svelte-hmr: 0.16.0(svelte@4.2.20)
      vite: 5.4.19(@types/node@20.19.5)
      vitefu: 0.2.5(vite@5.4.19(@types/node@20.19.5))
    transitivePeerDependencies:
      - supports-color

  '@sveltejs/vite-plugin-svelte@3.1.2(svelte@4.2.20)(vite@5.4.19(@types/node@24.0.11))':
    dependencies:
      '@sveltejs/vite-plugin-svelte-inspector': 2.1.0(@sveltejs/vite-plugin-svelte@3.1.2(svelte@4.2.20)(vite@5.4.19(@types/node@24.0.11)))(svelte@4.2.20)(vite@5.4.19(@types/node@24.0.11))
      debug: 4.4.1(supports-color@5.5.0)
      deepmerge: 4.3.1
      kleur: 4.1.5
      magic-string: 0.30.17
      svelte: 4.2.20
      svelte-hmr: 0.16.0(svelte@4.2.20)
      vite: 5.4.19(@types/node@24.0.11)
      vitefu: 0.2.5(vite@5.4.19(@types/node@24.0.11))
    transitivePeerDependencies:
      - supports-color

  '@sveltejs/vite-plugin-svelte@5.1.0(svelte@5.35.4)(vite@6.3.5(@types/node@24.0.11))':
    dependencies:
      '@sveltejs/vite-plugin-svelte-inspector': 4.0.1(@sveltejs/vite-plugin-svelte@5.1.0(svelte@5.35.4)(vite@6.3.5(@types/node@24.0.11)))(svelte@5.35.4)(vite@6.3.5(@types/node@24.0.11))
      debug: 4.4.1(supports-color@5.5.0)
      deepmerge: 4.3.1
      kleur: 4.1.5
      magic-string: 0.30.17
      svelte: 5.35.4
      vite: 6.3.5(@types/node@24.0.11)
      vitefu: 1.1.1(vite@6.3.5(@types/node@24.0.11))
    transitivePeerDependencies:
      - supports-color

  '@szmarczak/http-timer@4.0.6':
    dependencies:
      defer-to-connect: 2.0.1

  '@tootallnate/once@2.0.0': {}

  '@types/cacheable-request@6.0.3':
    dependencies:
      '@types/http-cache-semantics': 4.0.4
      '@types/keyv': 3.1.4
      '@types/node': 20.19.5
      '@types/responselike': 1.0.3

  '@types/cookie@0.6.0': {}

  '@types/debug@4.1.12':
    dependencies:
      '@types/ms': 2.1.0

  '@types/eslint@9.6.1':
    dependencies:
      '@types/estree': 1.0.8
      '@types/json-schema': 7.0.15

  '@types/estree@1.0.8': {}

  '@types/fs-extra@9.0.13':
    dependencies:
      '@types/node': 20.19.5

  '@types/http-cache-semantics@4.0.4': {}

  '@types/json-schema@7.0.15': {}

  '@types/keyv@3.1.4':
    dependencies:
      '@types/node': 20.19.5

  '@types/mime-types@2.1.4': {}

  '@types/ms@2.1.0': {}

  '@types/node@12.20.55': {}

  '@types/node@18.19.116':
    dependencies:
      undici-types: 5.26.5

  '@types/node@20.19.5':
    dependencies:
      undici-types: 6.21.0

  '@types/node@22.16.1':
    dependencies:
      undici-types: 6.21.0

  '@types/node@24.0.11':
    dependencies:
      undici-types: 7.8.0

  '@types/plist@3.0.5':
    dependencies:
      '@types/node': 20.19.5
      xmlbuilder: 15.1.1
    optional: true

  '@types/pug@2.0.10': {}

  '@types/resolve@1.20.2': {}

  '@types/responselike@1.0.3':
    dependencies:
      '@types/node': 20.19.5

  '@types/semver@7.7.0': {}

  '@types/set-cookie-parser@2.4.10':
    dependencies:
      '@types/node': 20.19.5

  '@types/verror@1.10.11':
    optional: true

  '@types/yauzl@2.10.3':
    dependencies:
      '@types/node': 20.19.5
    optional: true

  '@typescript-eslint/eslint-plugin@6.21.0(@typescript-eslint/parser@6.21.0(eslint@9.30.1)(typescript@5.8.3))(eslint@9.30.1)(typescript@5.8.3)':
    dependencies:
      '@eslint-community/regexpp': 4.12.1
      '@typescript-eslint/parser': 6.21.0(eslint@9.30.1)(typescript@5.8.3)
      '@typescript-eslint/scope-manager': 6.21.0
      '@typescript-eslint/type-utils': 6.21.0(eslint@9.30.1)(typescript@5.8.3)
      '@typescript-eslint/utils': 6.21.0(eslint@9.30.1)(typescript@5.8.3)
      '@typescript-eslint/visitor-keys': 6.21.0
      debug: 4.4.1(supports-color@5.5.0)
      eslint: 9.30.1
      graphemer: 1.4.0
      ignore: 5.3.2
      natural-compare: 1.4.0
      semver: 7.7.2
      ts-api-utils: 1.4.3(typescript@5.8.3)
    optionalDependencies:
      typescript: 5.8.3
    transitivePeerDependencies:
      - supports-color

  '@typescript-eslint/eslint-plugin@8.36.0(@typescript-eslint/parser@8.36.0(eslint@9.30.1)(typescript@5.8.3))(eslint@9.30.1)(typescript@5.8.3)':
    dependencies:
      '@eslint-community/regexpp': 4.12.1
      '@typescript-eslint/parser': 8.36.0(eslint@9.30.1)(typescript@5.8.3)
      '@typescript-eslint/scope-manager': 8.36.0
      '@typescript-eslint/type-utils': 8.36.0(eslint@9.30.1)(typescript@5.8.3)
      '@typescript-eslint/utils': 8.36.0(eslint@9.30.1)(typescript@5.8.3)
      '@typescript-eslint/visitor-keys': 8.36.0
      eslint: 9.30.1
      graphemer: 1.4.0
      ignore: 7.0.5
      natural-compare: 1.4.0
      ts-api-utils: 2.1.0(typescript@5.8.3)
      typescript: 5.8.3
    transitivePeerDependencies:
      - supports-color

  '@typescript-eslint/parser@6.21.0(eslint@9.30.1)(typescript@5.8.3)':
    dependencies:
      '@typescript-eslint/scope-manager': 6.21.0
      '@typescript-eslint/types': 6.21.0
      '@typescript-eslint/typescript-estree': 6.21.0(typescript@5.8.3)
      '@typescript-eslint/visitor-keys': 6.21.0
      debug: 4.4.1(supports-color@5.5.0)
      eslint: 9.30.1
    optionalDependencies:
      typescript: 5.8.3
    transitivePeerDependencies:
      - supports-color

  '@typescript-eslint/parser@8.36.0(eslint@9.30.1)(typescript@5.8.3)':
    dependencies:
      '@typescript-eslint/scope-manager': 8.36.0
      '@typescript-eslint/types': 8.36.0
      '@typescript-eslint/typescript-estree': 8.36.0(typescript@5.8.3)
      '@typescript-eslint/visitor-keys': 8.36.0
      debug: 4.4.1(supports-color@5.5.0)
      eslint: 9.30.1
      typescript: 5.8.3
    transitivePeerDependencies:
      - supports-color

  '@typescript-eslint/project-service@8.36.0(typescript@5.8.3)':
    dependencies:
      '@typescript-eslint/tsconfig-utils': 8.36.0(typescript@5.8.3)
      '@typescript-eslint/types': 8.36.0
      debug: 4.4.1(supports-color@5.5.0)
      typescript: 5.8.3
    transitivePeerDependencies:
      - supports-color

  '@typescript-eslint/scope-manager@6.21.0':
    dependencies:
      '@typescript-eslint/types': 6.21.0
      '@typescript-eslint/visitor-keys': 6.21.0

  '@typescript-eslint/scope-manager@8.36.0':
    dependencies:
      '@typescript-eslint/types': 8.36.0
      '@typescript-eslint/visitor-keys': 8.36.0

  '@typescript-eslint/tsconfig-utils@8.36.0(typescript@5.8.3)':
    dependencies:
      typescript: 5.8.3

  '@typescript-eslint/type-utils@6.21.0(eslint@9.30.1)(typescript@5.8.3)':
    dependencies:
      '@typescript-eslint/typescript-estree': 6.21.0(typescript@5.8.3)
      '@typescript-eslint/utils': 6.21.0(eslint@9.30.1)(typescript@5.8.3)
      debug: 4.4.1(supports-color@5.5.0)
      eslint: 9.30.1
      ts-api-utils: 1.4.3(typescript@5.8.3)
    optionalDependencies:
      typescript: 5.8.3
    transitivePeerDependencies:
      - supports-color

  '@typescript-eslint/type-utils@8.36.0(eslint@9.30.1)(typescript@5.8.3)':
    dependencies:
      '@typescript-eslint/typescript-estree': 8.36.0(typescript@5.8.3)
      '@typescript-eslint/utils': 8.36.0(eslint@9.30.1)(typescript@5.8.3)
      debug: 4.4.1(supports-color@5.5.0)
      eslint: 9.30.1
      ts-api-utils: 2.1.0(typescript@5.8.3)
      typescript: 5.8.3
    transitivePeerDependencies:
      - supports-color

  '@typescript-eslint/types@6.21.0': {}

  '@typescript-eslint/types@8.36.0': {}

  '@typescript-eslint/typescript-estree@6.21.0(typescript@5.8.3)':
    dependencies:
      '@typescript-eslint/types': 6.21.0
      '@typescript-eslint/visitor-keys': 6.21.0
      debug: 4.4.1(supports-color@5.5.0)
      globby: 11.1.0
      is-glob: 4.0.3
      minimatch: 9.0.3
      semver: 7.7.2
      ts-api-utils: 1.4.3(typescript@5.8.3)
    optionalDependencies:
      typescript: 5.8.3
    transitivePeerDependencies:
      - supports-color

  '@typescript-eslint/typescript-estree@8.36.0(typescript@5.8.3)':
    dependencies:
      '@typescript-eslint/project-service': 8.36.0(typescript@5.8.3)
      '@typescript-eslint/tsconfig-utils': 8.36.0(typescript@5.8.3)
      '@typescript-eslint/types': 8.36.0
      '@typescript-eslint/visitor-keys': 8.36.0
      debug: 4.4.1(supports-color@5.5.0)
      fast-glob: 3.3.3
      is-glob: 4.0.3
      minimatch: 9.0.5
      semver: 7.7.2
      ts-api-utils: 2.1.0(typescript@5.8.3)
      typescript: 5.8.3
    transitivePeerDependencies:
      - supports-color

  '@typescript-eslint/utils@6.21.0(eslint@9.30.1)(typescript@5.8.3)':
    dependencies:
      '@eslint-community/eslint-utils': 4.7.0(eslint@9.30.1)
      '@types/json-schema': 7.0.15
      '@types/semver': 7.7.0
      '@typescript-eslint/scope-manager': 6.21.0
      '@typescript-eslint/types': 6.21.0
      '@typescript-eslint/typescript-estree': 6.21.0(typescript@5.8.3)
      eslint: 9.30.1
      semver: 7.7.2
    transitivePeerDependencies:
      - supports-color
      - typescript

  '@typescript-eslint/utils@8.36.0(eslint@9.30.1)(typescript@5.8.3)':
    dependencies:
      '@eslint-community/eslint-utils': 4.7.0(eslint@9.30.1)
      '@typescript-eslint/scope-manager': 8.36.0
      '@typescript-eslint/types': 8.36.0
      '@typescript-eslint/typescript-estree': 8.36.0(typescript@5.8.3)
      eslint: 9.30.1
      typescript: 5.8.3
    transitivePeerDependencies:
      - supports-color

  '@typescript-eslint/visitor-keys@6.21.0':
    dependencies:
      '@typescript-eslint/types': 6.21.0
      eslint-visitor-keys: 3.4.3

  '@typescript-eslint/visitor-keys@8.36.0':
    dependencies:
      '@typescript-eslint/types': 8.36.0
      eslint-visitor-keys: 4.2.1

  '@ungap/structured-clone@1.3.0': {}

  '@vitest/coverage-v8@1.6.1(vitest@1.6.1(@types/node@20.19.5))':
    dependencies:
      '@ampproject/remapping': 2.3.0
      '@bcoe/v8-coverage': 0.2.3
      debug: 4.4.1(supports-color@5.5.0)
      istanbul-lib-coverage: 3.2.2
      istanbul-lib-report: 3.0.1
      istanbul-lib-source-maps: 5.0.6
      istanbul-reports: 3.1.7
      magic-string: 0.30.17
      magicast: 0.3.5
      picocolors: 1.1.1
      std-env: 3.9.0
      strip-literal: 2.1.1
      test-exclude: 6.0.0
      vitest: 1.6.1(@types/node@20.19.5)
    transitivePeerDependencies:
      - supports-color

  '@vitest/expect@1.6.1':
    dependencies:
      '@vitest/spy': 1.6.1
      '@vitest/utils': 1.6.1
      chai: 4.5.0

  '@vitest/runner@1.6.1':
    dependencies:
      '@vitest/utils': 1.6.1
      p-limit: 5.0.0
      pathe: 1.1.2

  '@vitest/snapshot@1.6.1':
    dependencies:
      magic-string: 0.30.17
      pathe: 1.1.2
      pretty-format: 29.7.0

  '@vitest/spy@1.6.1':
    dependencies:
      tinyspy: 2.2.1

  '@vitest/utils@1.6.1':
    dependencies:
      diff-sequences: 29.6.3
      estree-walker: 3.0.3
      loupe: 2.3.7
      pretty-format: 29.7.0

  '@xmldom/xmldom@0.8.10': {}

  abbrev@1.1.1: {}

  acorn-jsx@5.3.2(acorn@8.15.0):
    dependencies:
      acorn: 8.15.0

  acorn-walk@8.3.4:
    dependencies:
      acorn: 8.15.0

  acorn@8.15.0: {}

  agent-base@6.0.2:
    dependencies:
      debug: 4.4.1(supports-color@5.5.0)
    transitivePeerDependencies:
      - supports-color

  agent-base@7.1.4: {}

  agentkeepalive@4.6.0:
    dependencies:
      humanize-ms: 1.2.1

  aggregate-error@3.1.0:
    dependencies:
      clean-stack: 2.2.0
      indent-string: 4.0.0

  ajv-keywords@3.5.2(ajv@6.12.6):
    dependencies:
      ajv: 6.12.6

  ajv@6.12.6:
    dependencies:
      fast-deep-equal: 3.1.3
      fast-json-stable-stringify: 2.1.0
      json-schema-traverse: 0.4.1
      uri-js: 4.4.1

  ansi-colors@4.1.3: {}

  ansi-regex@5.0.1: {}

  ansi-regex@6.1.0: {}

  ansi-styles@4.3.0:
    dependencies:
      color-convert: 2.0.1

  ansi-styles@5.2.0: {}

  ansi-styles@6.2.1: {}

  anymatch@3.1.3:
    dependencies:
      normalize-path: 3.0.0
      picomatch: 2.3.1

  app-builder-bin@5.0.0-alpha.12: {}

  app-builder-lib@26.0.12(dmg-builder@26.0.12)(electron-builder-squirrel-windows@26.0.12):
    dependencies:
      '@develar/schema-utils': 2.6.5
      '@electron/asar': 3.2.18
      '@electron/fuses': 1.8.0
      '@electron/notarize': 2.5.0
      '@electron/osx-sign': 1.3.1
      '@electron/rebuild': 3.7.0
      '@electron/universal': 2.0.1
      '@malept/flatpak-bundler': 0.4.0
      '@types/fs-extra': 9.0.13
      async-exit-hook: 2.0.1
      builder-util: 26.0.11
      builder-util-runtime: 9.3.1
      chromium-pickle-js: 0.2.0
      config-file-ts: 0.2.8-rc1
      debug: 4.4.1(supports-color@5.5.0)
      dmg-builder: 26.0.12(electron-builder-squirrel-windows@26.0.12)
      dotenv: 16.6.1
      dotenv-expand: 11.0.7
      ejs: 3.1.10
      electron-builder-squirrel-windows: 26.0.12(dmg-builder@26.0.12)
      electron-publish: 26.0.11
      fs-extra: 10.1.0
      hosted-git-info: 4.1.0
      is-ci: 3.0.1
      isbinaryfile: 5.0.4
      js-yaml: 4.1.0
      json5: 2.2.3
      lazy-val: 1.0.5
      minimatch: 10.0.3
      plist: 3.1.0
      resedit: 1.7.2
      semver: 7.7.2
      tar: 6.2.1
      temp-file: 3.4.0
      tiny-async-pool: 1.3.0
    transitivePeerDependencies:
      - bluebird
      - supports-color

  arg@4.1.0: {}

  argparse@1.0.10:
    dependencies:
      sprintf-js: 1.0.3

  argparse@2.0.1: {}

  aria-query@5.3.2: {}

  array-union@2.1.0: {}

  assert-plus@1.0.0:
    optional: true

  assertion-error@1.1.0: {}

  astral-regex@2.0.0:
    optional: true

  async-exit-hook@2.0.1: {}

  async@3.2.6: {}

  asynckit@0.4.0: {}

  at-least-node@1.0.0: {}

  axios@1.11.0:
    dependencies:
      follow-redirects: 1.15.9
      form-data: 4.0.4
      proxy-from-env: 1.1.0
    transitivePeerDependencies:
      - debug

  axobject-query@4.1.0: {}

  balanced-match@1.0.2: {}

  base64-js@1.5.1: {}

  better-path-resolve@1.0.0:
    dependencies:
      is-windows: 1.0.2

  binary-extensions@2.3.0: {}

  bl@4.1.0:
    dependencies:
      buffer: 5.7.1
      inherits: 2.0.4
      readable-stream: 3.6.2

  boolean@3.2.0:
    optional: true

  brace-expansion@1.1.12:
    dependencies:
      balanced-match: 1.0.2
      concat-map: 0.0.1

  brace-expansion@2.0.2:
    dependencies:
      balanced-match: 1.0.2

  braces@3.0.3:
    dependencies:
      fill-range: 7.1.1

  buffer-crc32@0.2.13: {}

  buffer-crc32@1.0.0: {}

  buffer-from@1.1.2: {}

  buffer@5.7.1:
    dependencies:
      base64-js: 1.5.1
      ieee754: 1.2.1

  builder-util-runtime@9.3.1:
    dependencies:
      debug: 4.4.1(supports-color@5.5.0)
      sax: 1.4.1
    transitivePeerDependencies:
      - supports-color

  builder-util@26.0.11:
    dependencies:
      7zip-bin: 5.2.0
      '@types/debug': 4.1.12
      app-builder-bin: 5.0.0-alpha.12
      builder-util-runtime: 9.3.1
      chalk: 4.1.2
      cross-spawn: 7.0.6
      debug: 4.4.1(supports-color@5.5.0)
      fs-extra: 10.1.0
      http-proxy-agent: 7.0.2
      https-proxy-agent: 7.0.6
      is-ci: 3.0.1
      js-yaml: 4.1.0
      sanitize-filename: 1.6.3
      source-map-support: 0.5.21
      stat-mode: 1.0.0
      temp-file: 3.4.0
      tiny-async-pool: 1.3.0
    transitivePeerDependencies:
      - supports-color

  bytes@3.1.0: {}

  cac@6.7.14: {}

  cacache@16.1.3:
    dependencies:
      '@npmcli/fs': 2.1.2
      '@npmcli/move-file': 2.0.1
      chownr: 2.0.0
      fs-minipass: 2.1.0
      glob: 8.1.0
      infer-owner: 1.0.4
      lru-cache: 7.18.3
      minipass: 3.3.6
      minipass-collect: 1.0.2
      minipass-flush: 1.0.5
      minipass-pipeline: 1.2.4
      mkdirp: 1.0.4
      p-map: 4.0.0
      promise-inflight: 1.0.1
      rimraf: 3.0.2
      ssri: 9.0.1
      tar: 6.2.1
      unique-filename: 2.0.1
    transitivePeerDependencies:
      - bluebird

  cacheable-lookup@5.0.4: {}

  cacheable-request@7.0.4:
    dependencies:
      clone-response: 1.0.3
      get-stream: 5.2.0
      http-cache-semantics: 4.2.0
      keyv: 4.5.4
      lowercase-keys: 2.0.0
      normalize-url: 6.1.0
      responselike: 2.0.1

  call-bind-apply-helpers@1.0.2:
    dependencies:
      es-errors: 1.3.0
      function-bind: 1.1.2

  callsites@3.1.0: {}

  chai@4.5.0:
    dependencies:
      assertion-error: 1.1.0
      check-error: 1.0.3
      deep-eql: 4.1.4
      get-func-name: 2.0.2
      loupe: 2.3.7
      pathval: 1.1.1
      type-detect: 4.1.0

  chalk@4.1.2:
    dependencies:
      ansi-styles: 4.3.0
      supports-color: 7.2.0

  chardet@0.7.0: {}

  check-error@1.0.3:
    dependencies:
      get-func-name: 2.0.2

  chokidar@3.6.0:
    dependencies:
      anymatch: 3.1.3
      braces: 3.0.3
      glob-parent: 5.1.2
      is-binary-path: 2.1.0
      is-glob: 4.0.3
      normalize-path: 3.0.0
      readdirp: 3.6.0
    optionalDependencies:
      fsevents: 2.3.3

  chokidar@4.0.3:
    dependencies:
      readdirp: 4.1.2

  chownr@2.0.0: {}

  chromium-pickle-js@0.2.0: {}

  ci-info@3.9.0: {}

  clean-stack@2.2.0: {}

  cli-cursor@3.1.0:
    dependencies:
      restore-cursor: 3.1.0

  cli-spinners@2.9.2: {}

  cli-truncate@2.1.0:
    dependencies:
      slice-ansi: 3.0.0
      string-width: 4.2.3
    optional: true

  cliui@8.0.1:
    dependencies:
      string-width: 4.2.3
      strip-ansi: 6.0.1
      wrap-ansi: 7.0.0

  clone-response@1.0.3:
    dependencies:
      mimic-response: 1.0.1

  clone@1.0.4: {}

  clsx@2.1.1: {}

  code-red@1.0.4:
    dependencies:
      '@jridgewell/sourcemap-codec': 1.5.4
      '@types/estree': 1.0.8
      acorn: 8.15.0
      estree-walker: 3.0.3
      periscopic: 3.1.0

  color-convert@2.0.1:
    dependencies:
      color-name: 1.1.4

  color-name@1.1.4: {}

  combined-stream@1.0.8:
    dependencies:
      delayed-stream: 1.0.0

  commander@5.1.0: {}

  commander@9.5.0:
    optional: true

  commondir@1.0.1: {}

  compare-version@0.1.2: {}

  concat-map@0.0.1: {}

  concurrently@8.2.2:
    dependencies:
      chalk: 4.1.2
      date-fns: 2.30.0
      lodash: 4.17.21
      rxjs: 7.8.2
      shell-quote: 1.8.3
      spawn-command: 0.0.2
      supports-color: 8.1.1
      tree-kill: 1.2.2
      yargs: 17.7.2

  concurrently@9.2.0:
    dependencies:
      chalk: 4.1.2
      lodash: 4.17.21
      rxjs: 7.8.2
      shell-quote: 1.8.3
      supports-color: 8.1.1
      tree-kill: 1.2.2
      yargs: 17.7.2

  confbox@0.1.8: {}

  config-file-ts@0.2.8-rc1:
    dependencies:
      glob: 10.4.5
      typescript: 5.8.3

  content-type@1.0.4: {}

  cookie@0.6.0: {}

  core-util-is@1.0.2:
    optional: true

  crc@3.8.0:
    dependencies:
      buffer: 5.7.1
    optional: true

  cross-dirname@0.1.0:
    optional: true

  cross-env@7.0.3:
    dependencies:
      cross-spawn: 7.0.6

  cross-spawn@7.0.6:
    dependencies:
      path-key: 3.1.1
      shebang-command: 2.0.0
      which: 2.0.2

  css-tree@2.3.1:
    dependencies:
      mdn-data: 2.0.30
      source-map-js: 1.2.1

  cssesc@3.0.0: {}

  date-fns@2.30.0:
    dependencies:
      '@babel/runtime': 7.27.6

  debug@4.4.1(supports-color@5.5.0):
    dependencies:
      ms: 2.1.3
    optionalDependencies:
      supports-color: 5.5.0

  decompress-response@6.0.0:
    dependencies:
      mimic-response: 3.1.0

  dedent-js@1.0.1: {}

  deep-eql@4.1.4:
    dependencies:
      type-detect: 4.1.0

  deep-is@0.1.4: {}

  deepmerge@4.3.1: {}

  defaults@1.0.4:
    dependencies:
      clone: 1.0.4

  defer-to-connect@2.0.1: {}

  define-data-property@1.1.4:
    dependencies:
      es-define-property: 1.0.1
      es-errors: 1.3.0
      gopd: 1.2.0
    optional: true

  define-properties@1.2.1:
    dependencies:
      define-data-property: 1.1.4
      has-property-descriptors: 1.0.2
      object-keys: 1.1.1
    optional: true

  delayed-stream@1.0.0: {}

  depd@1.1.2: {}

  detect-indent@6.1.0: {}

  detect-libc@2.0.4: {}

  detect-node@2.1.0:
    optional: true

  devalue@5.1.1: {}

  diff-sequences@29.6.3: {}

  dir-compare@4.2.0:
    dependencies:
      minimatch: 3.1.2
      p-limit: 3.1.0

  dir-glob@3.0.1:
    dependencies:
      path-type: 4.0.0

  dmg-builder@26.0.12(electron-builder-squirrel-windows@26.0.12):
    dependencies:
      app-builder-lib: 26.0.12(dmg-builder@26.0.12)(electron-builder-squirrel-windows@26.0.12)
      builder-util: 26.0.11
      builder-util-runtime: 9.3.1
      fs-extra: 10.1.0
      iconv-lite: 0.6.3
      js-yaml: 4.1.0
    optionalDependencies:
      dmg-license: 1.0.11
    transitivePeerDependencies:
      - bluebird
      - electron-builder-squirrel-windows
      - supports-color

  dmg-license@1.0.11:
    dependencies:
      '@types/plist': 3.0.5
      '@types/verror': 1.10.11
      ajv: 6.12.6
      crc: 3.8.0
      iconv-corefoundation: 1.1.7
      plist: 3.1.0
      smart-buffer: 4.2.0
      verror: 1.10.1
    optional: true

  doctrine@3.0.0:
    dependencies:
      esutils: 2.0.3

  dotenv-expand@11.0.7:
    dependencies:
      dotenv: 16.6.1

  dotenv@16.0.3: {}

  dotenv@16.6.1: {}

  dotenv@17.1.0: {}

  dunder-proto@1.0.1:
    dependencies:
      call-bind-apply-helpers: 1.0.2
      es-errors: 1.3.0
      gopd: 1.2.0

  eastasianwidth@0.2.0: {}

  ejs@3.1.10:
    dependencies:
      jake: 10.9.2

  electron-builder-squirrel-windows@26.0.12(dmg-builder@26.0.12):
    dependencies:
      app-builder-lib: 26.0.12(dmg-builder@26.0.12)(electron-builder-squirrel-windows@26.0.12)
      builder-util: 26.0.11
      electron-winstaller: 5.4.0
    transitivePeerDependencies:
      - bluebird
      - dmg-builder
      - supports-color

  electron-builder@26.0.12(electron-builder-squirrel-windows@26.0.12):
    dependencies:
      app-builder-lib: 26.0.12(dmg-builder@26.0.12)(electron-builder-squirrel-windows@26.0.12)
      builder-util: 26.0.11
      builder-util-runtime: 9.3.1
      chalk: 4.1.2
      dmg-builder: 26.0.12(electron-builder-squirrel-windows@26.0.12)
      fs-extra: 10.1.0
      is-ci: 3.0.1
      lazy-val: 1.0.5
      simple-update-notifier: 2.0.0
      yargs: 17.7.2
    transitivePeerDependencies:
      - bluebird
      - electron-builder-squirrel-windows
      - supports-color

  electron-is-dev@3.0.1: {}

  electron-log@5.4.1: {}

  electron-publish@26.0.11:
    dependencies:
      '@types/fs-extra': 9.0.13
      builder-util: 26.0.11
      builder-util-runtime: 9.3.1
      chalk: 4.1.2
      form-data: 4.0.3
      fs-extra: 10.1.0
      lazy-val: 1.0.5
      mime: 2.6.0
    transitivePeerDependencies:
      - supports-color

  electron-util@0.18.1:
    dependencies:
      electron-is-dev: 3.0.1
      new-github-issue-url: 1.1.0

  electron-winstaller@5.4.0:
    dependencies:
      '@electron/asar': 3.4.1
      debug: 4.4.1(supports-color@5.5.0)
      fs-extra: 7.0.1
      lodash: 4.17.21
      temp: 0.9.4
    optionalDependencies:
      '@electron/windows-sign': 1.2.2
    transitivePeerDependencies:
      - supports-color

  electron@28.3.3:
    dependencies:
      '@electron/get': 2.0.3
      '@types/node': 18.19.116
      extract-zip: 2.0.1
    transitivePeerDependencies:
      - supports-color

  electron@37.2.0:
    dependencies:
      '@electron/get': 2.0.3
      '@types/node': 22.16.1
      extract-zip: 2.0.1
    transitivePeerDependencies:
      - supports-color

  emoji-regex@8.0.0: {}

  emoji-regex@9.2.2: {}

  encoding@0.1.13:
    dependencies:
      iconv-lite: 0.6.3
    optional: true

  end-of-stream@1.4.5:
    dependencies:
      once: 1.4.0

  enquirer@2.4.1:
    dependencies:
      ansi-colors: 4.1.3
      strip-ansi: 6.0.1

  env-paths@2.2.1: {}

  err-code@2.0.3: {}

  es-define-property@1.0.1: {}

  es-errors@1.3.0: {}

  es-object-atoms@1.1.1:
    dependencies:
      es-errors: 1.3.0

  es-set-tostringtag@2.1.0:
    dependencies:
      es-errors: 1.3.0
      get-intrinsic: 1.3.0
      has-tostringtag: 1.0.2
      hasown: 2.0.2

  es6-error@4.1.1:
    optional: true

  es6-promise@3.3.1: {}

  esbuild@0.20.2:
    optionalDependencies:
      '@esbuild/aix-ppc64': 0.20.2
      '@esbuild/android-arm': 0.20.2
      '@esbuild/android-arm64': 0.20.2
      '@esbuild/android-x64': 0.20.2
      '@esbuild/darwin-arm64': 0.20.2
      '@esbuild/darwin-x64': 0.20.2
      '@esbuild/freebsd-arm64': 0.20.2
      '@esbuild/freebsd-x64': 0.20.2
      '@esbuild/linux-arm': 0.20.2
      '@esbuild/linux-arm64': 0.20.2
      '@esbuild/linux-ia32': 0.20.2
      '@esbuild/linux-loong64': 0.20.2
      '@esbuild/linux-mips64el': 0.20.2
      '@esbuild/linux-ppc64': 0.20.2
      '@esbuild/linux-riscv64': 0.20.2
      '@esbuild/linux-s390x': 0.20.2
      '@esbuild/linux-x64': 0.20.2
      '@esbuild/netbsd-x64': 0.20.2
      '@esbuild/openbsd-x64': 0.20.2
      '@esbuild/sunos-x64': 0.20.2
      '@esbuild/win32-arm64': 0.20.2
      '@esbuild/win32-ia32': 0.20.2
      '@esbuild/win32-x64': 0.20.2

  esbuild@0.21.5:
    optionalDependencies:
      '@esbuild/aix-ppc64': 0.21.5
      '@esbuild/android-arm': 0.21.5
      '@esbuild/android-arm64': 0.21.5
      '@esbuild/android-x64': 0.21.5
      '@esbuild/darwin-arm64': 0.21.5
      '@esbuild/darwin-x64': 0.21.5
      '@esbuild/freebsd-arm64': 0.21.5
      '@esbuild/freebsd-x64': 0.21.5
      '@esbuild/linux-arm': 0.21.5
      '@esbuild/linux-arm64': 0.21.5
      '@esbuild/linux-ia32': 0.21.5
      '@esbuild/linux-loong64': 0.21.5
      '@esbuild/linux-mips64el': 0.21.5
      '@esbuild/linux-ppc64': 0.21.5
      '@esbuild/linux-riscv64': 0.21.5
      '@esbuild/linux-s390x': 0.21.5
      '@esbuild/linux-x64': 0.21.5
      '@esbuild/netbsd-x64': 0.21.5
      '@esbuild/openbsd-x64': 0.21.5
      '@esbuild/sunos-x64': 0.21.5
      '@esbuild/win32-arm64': 0.21.5
      '@esbuild/win32-ia32': 0.21.5
      '@esbuild/win32-x64': 0.21.5

  esbuild@0.25.6:
    optionalDependencies:
      '@esbuild/aix-ppc64': 0.25.6
      '@esbuild/android-arm': 0.25.6
      '@esbuild/android-arm64': 0.25.6
      '@esbuild/android-x64': 0.25.6
      '@esbuild/darwin-arm64': 0.25.6
      '@esbuild/darwin-x64': 0.25.6
      '@esbuild/freebsd-arm64': 0.25.6
      '@esbuild/freebsd-x64': 0.25.6
      '@esbuild/linux-arm': 0.25.6
      '@esbuild/linux-arm64': 0.25.6
      '@esbuild/linux-ia32': 0.25.6
      '@esbuild/linux-loong64': 0.25.6
      '@esbuild/linux-mips64el': 0.25.6
      '@esbuild/linux-ppc64': 0.25.6
      '@esbuild/linux-riscv64': 0.25.6
      '@esbuild/linux-s390x': 0.25.6
      '@esbuild/linux-x64': 0.25.6
      '@esbuild/netbsd-arm64': 0.25.6
      '@esbuild/netbsd-x64': 0.25.6
      '@esbuild/openbsd-arm64': 0.25.6
      '@esbuild/openbsd-x64': 0.25.6
      '@esbuild/openharmony-arm64': 0.25.6
      '@esbuild/sunos-x64': 0.25.6
      '@esbuild/win32-arm64': 0.25.6
      '@esbuild/win32-ia32': 0.25.6
      '@esbuild/win32-x64': 0.25.6

  escalade@3.2.0: {}

  escape-string-regexp@4.0.0: {}

  eslint-compat-utils@0.5.1(eslint@9.30.1):
    dependencies:
      eslint: 9.30.1
      semver: 7.7.2

  eslint-config-prettier@10.1.5(eslint@9.30.1):
    dependencies:
      eslint: 9.30.1

  eslint-config-prettier@9.1.0(eslint@9.30.1):
    dependencies:
      eslint: 9.30.1

  eslint-config-turbo@1.13.4(eslint@9.30.1):
    dependencies:
      eslint: 9.30.1
      eslint-plugin-turbo: 1.13.4(eslint@9.30.1)

  eslint-plugin-svelte@2.46.1(eslint@9.30.1)(svelte@5.35.4):
    dependencies:
      '@eslint-community/eslint-utils': 4.7.0(eslint@9.30.1)
      '@jridgewell/sourcemap-codec': 1.5.4
      eslint: 9.30.1
      eslint-compat-utils: 0.5.1(eslint@9.30.1)
      esutils: 2.0.3
      known-css-properties: 0.35.0
      postcss: 8.5.6
      postcss-load-config: 3.1.4(postcss@8.5.6)
      postcss-safe-parser: 6.0.0(postcss@8.5.6)
      postcss-selector-parser: 6.1.2
      semver: 7.7.2
      svelte-eslint-parser: 0.43.0(svelte@5.35.4)
    optionalDependencies:
      svelte: 5.35.4
    transitivePeerDependencies:
      - ts-node

  eslint-plugin-svelte@3.10.1(eslint@9.30.1)(svelte@5.35.4):
    dependencies:
      '@eslint-community/eslint-utils': 4.7.0(eslint@9.30.1)
      '@jridgewell/sourcemap-codec': 1.5.4
      eslint: 9.30.1
      esutils: 2.0.3
      globals: 16.3.0
      known-css-properties: 0.37.0
      postcss: 8.5.6
      postcss-load-config: 3.1.4(postcss@8.5.6)
      postcss-safe-parser: 7.0.1(postcss@8.5.6)
      semver: 7.7.2
      svelte-eslint-parser: 1.2.0(svelte@5.35.4)
    optionalDependencies:
      svelte: 5.35.4
    transitivePeerDependencies:
      - ts-node

  eslint-plugin-turbo@1.13.4(eslint@9.30.1):
    dependencies:
      dotenv: 16.0.3
      eslint: 9.30.1

  eslint-scope@7.2.2:
    dependencies:
      esrecurse: 4.3.0
      estraverse: 5.3.0

  eslint-scope@8.4.0:
    dependencies:
      esrecurse: 4.3.0
      estraverse: 5.3.0

  eslint-visitor-keys@3.4.3: {}

  eslint-visitor-keys@4.2.1: {}

  eslint@8.57.1:
    dependencies:
      '@eslint-community/eslint-utils': 4.7.0(eslint@8.57.1)
      '@eslint-community/regexpp': 4.12.1
      '@eslint/eslintrc': 2.1.4
      '@eslint/js': 8.57.1
      '@humanwhocodes/config-array': 0.13.0
      '@humanwhocodes/module-importer': 1.0.1
      '@nodelib/fs.walk': 1.2.8
      '@ungap/structured-clone': 1.3.0
      ajv: 6.12.6
      chalk: 4.1.2
      cross-spawn: 7.0.6
      debug: 4.4.1(supports-color@5.5.0)
      doctrine: 3.0.0
      escape-string-regexp: 4.0.0
      eslint-scope: 7.2.2
      eslint-visitor-keys: 3.4.3
      espree: 9.6.1
      esquery: 1.6.0
      esutils: 2.0.3
      fast-deep-equal: 3.1.3
      file-entry-cache: 6.0.1
      find-up: 5.0.0
      glob-parent: 6.0.2
      globals: 13.24.0
      graphemer: 1.4.0
      ignore: 5.3.2
      imurmurhash: 0.1.4
      is-glob: 4.0.3
      is-path-inside: 3.0.3
      js-yaml: 4.1.0
      json-stable-stringify-without-jsonify: 1.0.1
      levn: 0.4.1
      lodash.merge: 4.6.2
      minimatch: 3.1.2
      natural-compare: 1.4.0
      optionator: 0.9.4
      strip-ansi: 6.0.1
      text-table: 0.2.0
    transitivePeerDependencies:
      - supports-color

  eslint@9.30.1:
    dependencies:
      '@eslint-community/eslint-utils': 4.7.0(eslint@9.30.1)
      '@eslint-community/regexpp': 4.12.1
      '@eslint/config-array': 0.21.0
      '@eslint/config-helpers': 0.3.0
      '@eslint/core': 0.14.0
      '@eslint/eslintrc': 3.3.1
      '@eslint/js': 9.30.1
      '@eslint/plugin-kit': 0.3.3
      '@humanfs/node': 0.16.6
      '@humanwhocodes/module-importer': 1.0.1
      '@humanwhocodes/retry': 0.4.3
      '@types/estree': 1.0.8
      '@types/json-schema': 7.0.15
      ajv: 6.12.6
      chalk: 4.1.2
      cross-spawn: 7.0.6
      debug: 4.4.1(supports-color@5.5.0)
      escape-string-regexp: 4.0.0
      eslint-scope: 8.4.0
      eslint-visitor-keys: 4.2.1
      espree: 10.4.0
      esquery: 1.6.0
      esutils: 2.0.3
      fast-deep-equal: 3.1.3
      file-entry-cache: 8.0.0
      find-up: 5.0.0
      glob-parent: 6.0.2
      ignore: 5.3.2
      imurmurhash: 0.1.4
      is-glob: 4.0.3
      json-stable-stringify-without-jsonify: 1.0.1
      lodash.merge: 4.6.2
      minimatch: 3.1.2
      natural-compare: 1.4.0
      optionator: 0.9.4
    transitivePeerDependencies:
      - supports-color

  esm-env@1.2.2: {}

  espree@10.4.0:
    dependencies:
      acorn: 8.15.0
      acorn-jsx: 5.3.2(acorn@8.15.0)
      eslint-visitor-keys: 4.2.1

  espree@9.6.1:
    dependencies:
      acorn: 8.15.0
      acorn-jsx: 5.3.2(acorn@8.15.0)
      eslint-visitor-keys: 3.4.3

  esprima@4.0.1: {}

  esquery@1.6.0:
    dependencies:
      estraverse: 5.3.0

  esrap@2.1.0:
    dependencies:
      '@jridgewell/sourcemap-codec': 1.5.4

  esrecurse@4.3.0:
    dependencies:
      estraverse: 5.3.0

  estraverse@5.3.0: {}

  estree-walker@2.0.2: {}

  estree-walker@3.0.3:
    dependencies:
      '@types/estree': 1.0.8

  esutils@2.0.3: {}

  execa@8.0.1:
    dependencies:
      cross-spawn: 7.0.6
      get-stream: 8.0.1
      human-signals: 5.0.0
      is-stream: 3.0.0
      merge-stream: 2.0.0
      npm-run-path: 5.3.0
      onetime: 6.0.0
      signal-exit: 4.1.0
      strip-final-newline: 3.0.0

  exponential-backoff@3.1.2: {}

  extendable-error@0.1.7: {}

  external-editor@3.1.0:
    dependencies:
      chardet: 0.7.0
      iconv-lite: 0.4.24
      tmp: 0.0.33

  extract-zip@2.0.1:
    dependencies:
      debug: 4.4.1(supports-color@5.5.0)
      get-stream: 5.2.0
      yauzl: 2.10.0
    optionalDependencies:
      '@types/yauzl': 2.10.3
    transitivePeerDependencies:
      - supports-color

  extsprintf@1.4.1:
    optional: true

  fast-deep-equal@3.1.3: {}

  fast-glob@3.3.3:
    dependencies:
      '@nodelib/fs.stat': 2.0.5
      '@nodelib/fs.walk': 1.2.8
      glob-parent: 5.1.2
      merge2: 1.4.1
      micromatch: 4.0.8

  fast-json-stable-stringify@2.1.0: {}

  fast-levenshtein@2.0.6: {}

  fastq@1.19.1:
    dependencies:
      reusify: 1.1.0

  fd-slicer@1.1.0:
    dependencies:
      pend: 1.2.0

  fdir@6.4.6(picomatch@4.0.2):
    optionalDependencies:
      picomatch: 4.0.2

  file-entry-cache@6.0.1:
    dependencies:
      flat-cache: 3.2.0

  file-entry-cache@8.0.0:
    dependencies:
      flat-cache: 4.0.1

  filelist@1.0.4:
    dependencies:
      minimatch: 5.1.6

  fill-range@7.1.1:
    dependencies:
      to-regex-range: 5.0.1

  find-up@4.1.0:
    dependencies:
      locate-path: 5.0.0
      path-exists: 4.0.0

  find-up@5.0.0:
    dependencies:
      locate-path: 6.0.0
      path-exists: 4.0.0

  flat-cache@3.2.0:
    dependencies:
      flatted: 3.3.3
      keyv: 4.5.4
      rimraf: 3.0.2

  flat-cache@4.0.1:
    dependencies:
      flatted: 3.3.3
      keyv: 4.5.4

  flatted@3.3.3: {}

  follow-redirects@1.15.9: {}

  foreground-child@3.3.1:
    dependencies:
      cross-spawn: 7.0.6
      signal-exit: 4.1.0

  form-data@4.0.3:
    dependencies:
      asynckit: 0.4.0
      combined-stream: 1.0.8
      es-set-tostringtag: 2.1.0
      hasown: 2.0.2
      mime-types: 2.1.35

  form-data@4.0.4:
    dependencies:
      asynckit: 0.4.0
      combined-stream: 1.0.8
      es-set-tostringtag: 2.1.0
      hasown: 2.0.2
      mime-types: 2.1.35

  fs-extra@10.1.0:
    dependencies:
      graceful-fs: 4.2.11
      jsonfile: 6.1.0
      universalify: 2.0.1

  fs-extra@11.3.0:
    dependencies:
      graceful-fs: 4.2.11
      jsonfile: 6.1.0
      universalify: 2.0.1

  fs-extra@7.0.1:
    dependencies:
      graceful-fs: 4.2.11
      jsonfile: 4.0.0
      universalify: 0.1.2

  fs-extra@8.1.0:
    dependencies:
      graceful-fs: 4.2.11
      jsonfile: 4.0.0
      universalify: 0.1.2

  fs-extra@9.1.0:
    dependencies:
      at-least-node: 1.0.0
      graceful-fs: 4.2.11
      jsonfile: 6.1.0
      universalify: 2.0.1

  fs-minipass@2.1.0:
    dependencies:
      minipass: 3.3.6

  fs.realpath@1.0.0: {}

  fsevents@2.3.3:
    optional: true

  function-bind@1.1.2: {}

  get-caller-file@2.0.5: {}

  get-func-name@2.0.2: {}

  get-intrinsic@1.3.0:
    dependencies:
      call-bind-apply-helpers: 1.0.2
      es-define-property: 1.0.1
      es-errors: 1.3.0
      es-object-atoms: 1.1.1
      function-bind: 1.1.2
      get-proto: 1.0.1
      gopd: 1.2.0
      has-symbols: 1.1.0
      hasown: 2.0.2
      math-intrinsics: 1.1.0

  get-proto@1.0.1:
    dependencies:
      dunder-proto: 1.0.1
      es-object-atoms: 1.1.1

  get-stream@5.2.0:
    dependencies:
      pump: 3.0.3

  get-stream@8.0.1: {}

  glob-parent@5.1.2:
    dependencies:
      is-glob: 4.0.3

  glob-parent@6.0.2:
    dependencies:
      is-glob: 4.0.3

  glob@10.4.5:
    dependencies:
      foreground-child: 3.3.1
      jackspeak: 3.4.3
      minimatch: 9.0.5
      minipass: 7.1.2
      package-json-from-dist: 1.0.1
      path-scurry: 1.11.1

  glob@7.2.3:
    dependencies:
      fs.realpath: 1.0.0
      inflight: 1.0.6
      inherits: 2.0.4
      minimatch: 3.1.2
      once: 1.4.0
      path-is-absolute: 1.0.1

  glob@8.1.0:
    dependencies:
      fs.realpath: 1.0.0
      inflight: 1.0.6
      inherits: 2.0.4
      minimatch: 5.1.6
      once: 1.4.0

  global-agent@3.0.0:
    dependencies:
      boolean: 3.2.0
      es6-error: 4.1.1
      matcher: 3.0.0
      roarr: 2.15.4
      semver: 7.7.2
      serialize-error: 7.0.1
    optional: true

  globals@13.24.0:
    dependencies:
      type-fest: 0.20.2

  globals@14.0.0: {}

  globals@16.3.0: {}

  globalthis@1.0.4:
    dependencies:
      define-properties: 1.2.1
      gopd: 1.2.0
    optional: true

  globby@11.1.0:
    dependencies:
      array-union: 2.1.0
      dir-glob: 3.0.1
      fast-glob: 3.3.3
      ignore: 5.3.2
      merge2: 1.4.1
      slash: 3.0.0

  gopd@1.2.0: {}

  got@11.8.6:
    dependencies:
      '@sindresorhus/is': 4.6.0
      '@szmarczak/http-timer': 4.0.6
      '@types/cacheable-request': 6.0.3
      '@types/responselike': 1.0.3
      cacheable-lookup: 5.0.4
      cacheable-request: 7.0.4
      decompress-response: 6.0.0
      http2-wrapper: 1.0.3
      lowercase-keys: 2.0.0
      p-cancelable: 2.1.1
      responselike: 2.0.1

  graceful-fs@4.2.11: {}

  graphemer@1.4.0: {}

  has-flag@3.0.0: {}

  has-flag@4.0.0: {}

  has-property-descriptors@1.0.2:
    dependencies:
      es-define-property: 1.0.1
    optional: true

  has-symbols@1.1.0: {}

  has-tostringtag@1.0.2:
    dependencies:
      has-symbols: 1.1.0

  hasown@2.0.2:
    dependencies:
      function-bind: 1.1.2

  hosted-git-info@4.1.0:
    dependencies:
      lru-cache: 6.0.0

  html-escaper@2.0.2: {}

  http-cache-semantics@4.2.0: {}

  http-errors@1.7.3:
    dependencies:
      depd: 1.1.2
      inherits: 2.0.4
      setprototypeof: 1.1.1
      statuses: 1.5.0
      toidentifier: 1.0.0

  http-proxy-agent@5.0.0:
    dependencies:
      '@tootallnate/once': 2.0.0
      agent-base: 6.0.2
      debug: 4.4.1(supports-color@5.5.0)
    transitivePeerDependencies:
      - supports-color

  http-proxy-agent@7.0.2:
    dependencies:
      agent-base: 7.1.4
      debug: 4.4.1(supports-color@5.5.0)
    transitivePeerDependencies:
      - supports-color

  http2-wrapper@1.0.3:
    dependencies:
      quick-lru: 5.1.1
      resolve-alpn: 1.2.1

  https-proxy-agent@5.0.1:
    dependencies:
      agent-base: 6.0.2
      debug: 4.4.1(supports-color@5.5.0)
    transitivePeerDependencies:
      - supports-color

  https-proxy-agent@7.0.6:
    dependencies:
      agent-base: 7.1.4
      debug: 4.4.1(supports-color@5.5.0)
    transitivePeerDependencies:
      - supports-color

  human-id@4.1.1: {}

  human-signals@5.0.0: {}

  humanize-ms@1.2.1:
    dependencies:
      ms: 2.1.3

  iconv-corefoundation@1.1.7:
    dependencies:
      cli-truncate: 2.1.0
      node-addon-api: 1.7.2
    optional: true

  iconv-lite@0.4.24:
    dependencies:
      safer-buffer: 2.1.2

  iconv-lite@0.6.3:
    dependencies:
      safer-buffer: 2.1.2

  ieee754@1.2.1: {}

  ignore-by-default@1.0.1: {}

  ignore-walk@5.0.1:
    dependencies:
      minimatch: 5.1.6

  ignore@5.3.2: {}

  ignore@7.0.5: {}

  import-fresh@3.3.1:
    dependencies:
      parent-module: 1.0.1
      resolve-from: 4.0.0

  import-meta-resolve@4.1.0: {}

  imurmurhash@0.1.4: {}

  indent-string@4.0.0: {}

  infer-owner@1.0.4: {}

  inflight@1.0.6:
    dependencies:
      once: 1.4.0
      wrappy: 1.0.2

  inherits@2.0.4: {}

  ip-address@9.0.5:
    dependencies:
      jsbn: 1.1.0
      sprintf-js: 1.1.3

  is-binary-path@2.1.0:
    dependencies:
      binary-extensions: 2.3.0

  is-ci@3.0.1:
    dependencies:
      ci-info: 3.9.0

  is-core-module@2.16.1:
    dependencies:
      hasown: 2.0.2

  is-extglob@2.1.1: {}

  is-fullwidth-code-point@3.0.0: {}

  is-glob@4.0.3:
    dependencies:
      is-extglob: 2.1.1

  is-interactive@1.0.0: {}

  is-lambda@1.0.1: {}

  is-module@1.0.0: {}

  is-number@7.0.0: {}

  is-path-inside@3.0.3: {}

  is-reference@1.2.1:
    dependencies:
      '@types/estree': 1.0.8

  is-reference@3.0.3:
    dependencies:
      '@types/estree': 1.0.8

  is-stream@3.0.0: {}

  is-subdir@1.2.0:
    dependencies:
      better-path-resolve: 1.0.0

  is-unicode-supported@0.1.0: {}

  is-windows@1.0.2: {}

  isbinaryfile@4.0.10: {}

  isbinaryfile@5.0.4: {}

  isexe@2.0.0: {}

  istanbul-lib-coverage@3.2.2: {}

  istanbul-lib-report@3.0.1:
    dependencies:
      istanbul-lib-coverage: 3.2.2
      make-dir: 4.0.0
      supports-color: 7.2.0

  istanbul-lib-source-maps@5.0.6:
    dependencies:
      '@jridgewell/trace-mapping': 0.3.29
      debug: 4.4.1(supports-color@5.5.0)
      istanbul-lib-coverage: 3.2.2
    transitivePeerDependencies:
      - supports-color

  istanbul-reports@3.1.7:
    dependencies:
      html-escaper: 2.0.2
      istanbul-lib-report: 3.0.1

  jackspeak@3.4.3:
    dependencies:
      '@isaacs/cliui': 8.0.2
    optionalDependencies:
      '@pkgjs/parseargs': 0.11.0

  jake@10.9.2:
    dependencies:
      async: 3.2.6
      chalk: 4.1.2
      filelist: 1.0.4
      minimatch: 3.1.2

  joi@17.13.3:
    dependencies:
      '@hapi/hoek': 9.3.0
      '@hapi/topo': 5.1.0
      '@sideway/address': 4.1.5
      '@sideway/formula': 3.0.1
      '@sideway/pinpoint': 2.0.0

  js-tokens@9.0.1: {}

  js-yaml@3.14.1:
    dependencies:
      argparse: 1.0.10
      esprima: 4.0.1

  js-yaml@4.1.0:
    dependencies:
      argparse: 2.0.1

  jsbn@1.1.0: {}

  json-buffer@3.0.1: {}

  json-schema-traverse@0.4.1: {}

  json-stable-stringify-without-jsonify@1.0.1: {}

  json-stringify-safe@5.0.1:
    optional: true

  json5@2.2.3: {}

  jsonfile@4.0.0:
    optionalDependencies:
      graceful-fs: 4.2.11

  jsonfile@6.1.0:
    dependencies:
      universalify: 2.0.1
    optionalDependencies:
      graceful-fs: 4.2.11

  keyv@4.5.4:
    dependencies:
      json-buffer: 3.0.1

  kleur@4.1.5: {}

  known-css-properties@0.35.0: {}

  known-css-properties@0.37.0: {}

  lazy-val@1.0.5: {}

  levn@0.4.1:
    dependencies:
      prelude-ls: 1.2.1
      type-check: 0.4.0

  lilconfig@2.1.0: {}

  local-pkg@0.5.1:
    dependencies:
      mlly: 1.7.4
      pkg-types: 1.3.1

  locate-character@3.0.0: {}

  locate-path@5.0.0:
    dependencies:
      p-locate: 4.1.0

  locate-path@6.0.0:
    dependencies:
      p-locate: 5.0.0

  lodash.merge@4.6.2: {}

  lodash.startcase@4.4.0: {}

  lodash@4.17.21: {}

  log-symbols@4.1.0:
    dependencies:
      chalk: 4.1.2
      is-unicode-supported: 0.1.0

  loupe@2.3.7:
    dependencies:
      get-func-name: 2.0.2

  lower-case@2.0.2:
    dependencies:
      tslib: 2.8.1

  lowercase-keys@2.0.0: {}

  lru-cache@10.4.3: {}

  lru-cache@6.0.0:
    dependencies:
      yallist: 4.0.0

  lru-cache@7.18.3: {}

  magic-string@0.30.17:
    dependencies:
      '@jridgewell/sourcemap-codec': 1.5.4

  magicast@0.3.5:
    dependencies:
      '@babel/parser': 7.28.0
      '@babel/types': 7.28.1
      source-map-js: 1.2.1

  make-dir@4.0.0:
    dependencies:
      semver: 7.7.2

  make-fetch-happen@10.2.1:
    dependencies:
      agentkeepalive: 4.6.0
      cacache: 16.1.3
      http-cache-semantics: 4.2.0
      http-proxy-agent: 5.0.0
      https-proxy-agent: 5.0.1
      is-lambda: 1.0.1
      lru-cache: 7.18.3
      minipass: 3.3.6
      minipass-collect: 1.0.2
      minipass-fetch: 2.1.2
      minipass-flush: 1.0.5
      minipass-pipeline: 1.2.4
      negotiator: 0.6.4
      promise-retry: 2.0.1
      socks-proxy-agent: 7.0.0
      ssri: 9.0.1
    transitivePeerDependencies:
      - bluebird
      - supports-color

  matcher@3.0.0:
    dependencies:
      escape-string-regexp: 4.0.0
    optional: true

  matchit@1.1.0:
    dependencies:
      '@arr/every': 1.0.1

  math-intrinsics@1.1.0: {}

  mdn-data@2.0.30: {}

  merge-stream@2.0.0: {}

  merge2@1.4.1: {}

  micro@9.4.1:
    dependencies:
      arg: 4.1.0
      content-type: 1.0.4
      raw-body: 2.4.1

  micromatch@4.0.8:
    dependencies:
      braces: 3.0.3
      picomatch: 2.3.1

  mime-db@1.52.0: {}

  mime-types@2.1.35:
    dependencies:
      mime-db: 1.52.0

  mime@2.6.0: {}

  mimic-fn@2.1.0: {}

  mimic-fn@4.0.0: {}

  mimic-response@1.0.1: {}

  mimic-response@3.1.0: {}

  min-indent@1.0.1: {}

  minimatch@10.0.3:
    dependencies:
      '@isaacs/brace-expansion': 5.0.0

  minimatch@3.1.2:
    dependencies:
      brace-expansion: 1.1.12

  minimatch@5.1.6:
    dependencies:
      brace-expansion: 2.0.2

  minimatch@9.0.3:
    dependencies:
      brace-expansion: 2.0.2

  minimatch@9.0.5:
    dependencies:
      brace-expansion: 2.0.2

  minimist@1.2.8: {}

  minipass-collect@1.0.2:
    dependencies:
      minipass: 3.3.6

  minipass-fetch@2.1.2:
    dependencies:
      minipass: 3.3.6
      minipass-sized: 1.0.3
      minizlib: 2.1.2
    optionalDependencies:
      encoding: 0.1.13

  minipass-flush@1.0.5:
    dependencies:
      minipass: 3.3.6

  minipass-pipeline@1.2.4:
    dependencies:
      minipass: 3.3.6

  minipass-sized@1.0.3:
    dependencies:
      minipass: 3.3.6

  minipass@3.3.6:
    dependencies:
      yallist: 4.0.0

  minipass@5.0.0: {}

  minipass@7.1.2: {}

  minizlib@2.1.2:
    dependencies:
      minipass: 3.3.6
      yallist: 4.0.0

  mkdirp@0.5.6:
    dependencies:
      minimist: 1.2.8

  mkdirp@1.0.4: {}

  mlly@1.7.4:
    dependencies:
      acorn: 8.15.0
      pathe: 2.0.3
      pkg-types: 1.3.1
      ufo: 1.6.1

  mri@1.2.0: {}

  mrmime@2.0.1: {}

  ms@2.1.3: {}

  nanoid@3.3.11: {}

  natural-compare@1.4.0: {}

  negotiator@0.6.4: {}

  new-github-issue-url@1.1.0: {}

  no-case@3.0.4:
    dependencies:
      lower-case: 2.0.2
      tslib: 2.8.1

  node-abi@3.75.0:
    dependencies:
      semver: 7.7.2

  node-addon-api@1.7.2:
    optional: true

  node-api-version@0.2.1:
    dependencies:
      semver: 7.7.2

  nodemon@3.1.10:
    dependencies:
      chokidar: 3.6.0
      debug: 4.4.1(supports-color@5.5.0)
      ignore-by-default: 1.0.1
      minimatch: 3.1.2
      pstree.remy: 1.1.8
      semver: 7.7.2
      simple-update-notifier: 2.0.0
      supports-color: 5.5.0
      touch: 3.1.1
      undefsafe: 2.0.5

  nopt@6.0.0:
    dependencies:
      abbrev: 1.1.1

  normalize-path@3.0.0: {}

  normalize-url@6.1.0: {}

  npm-bundled@2.0.1:
    dependencies:
      npm-normalize-package-bin: 2.0.0

  npm-normalize-package-bin@2.0.0: {}

  npm-packlist@5.1.3:
    dependencies:
      glob: 8.1.0
      ignore-walk: 5.0.1
      npm-bundled: 2.0.1
      npm-normalize-package-bin: 2.0.0

  npm-run-path@5.3.0:
    dependencies:
      path-key: 4.0.0

  object-keys@1.1.1:
    optional: true

  once@1.4.0:
    dependencies:
      wrappy: 1.0.2

  onetime@5.1.2:
    dependencies:
      mimic-fn: 2.1.0

  onetime@6.0.0:
    dependencies:
      mimic-fn: 4.0.0

  optionator@0.9.4:
    dependencies:
      deep-is: 0.1.4
      fast-levenshtein: 2.0.6
      levn: 0.4.1
      prelude-ls: 1.2.1
      type-check: 0.4.0
      word-wrap: 1.2.5

  ora@5.4.1:
    dependencies:
      bl: 4.1.0
      chalk: 4.1.2
      cli-cursor: 3.1.0
      cli-spinners: 2.9.2
      is-interactive: 1.0.0
      is-unicode-supported: 0.1.0
      log-symbols: 4.1.0
      strip-ansi: 6.0.1
      wcwidth: 1.0.1

  os-tmpdir@1.0.2: {}

  outdent@0.5.0: {}

  p-cancelable@2.1.1: {}

  p-filter@2.1.0:
    dependencies:
      p-map: 2.1.0

  p-limit@2.3.0:
    dependencies:
      p-try: 2.2.0

  p-limit@3.1.0:
    dependencies:
      yocto-queue: 0.1.0

  p-limit@5.0.0:
    dependencies:
      yocto-queue: 1.2.1

  p-locate@4.1.0:
    dependencies:
      p-limit: 2.3.0

  p-locate@5.0.0:
    dependencies:
      p-limit: 3.1.0

  p-map@2.1.0: {}

  p-map@4.0.0:
    dependencies:
      aggregate-error: 3.1.0

  p-try@2.2.0: {}

  package-json-from-dist@1.0.1: {}

  package-manager-detector@0.2.11:
    dependencies:
      quansync: 0.2.10

  parent-module@1.0.1:
    dependencies:
      callsites: 3.1.0

  pascal-case@3.1.2:
    dependencies:
      no-case: 3.0.4
      tslib: 2.8.1

  path-exists@4.0.0: {}

  path-is-absolute@1.0.1: {}

  path-key@3.1.1: {}

  path-key@4.0.0: {}

  path-parse@1.0.7: {}

  path-scurry@1.11.1:
    dependencies:
      lru-cache: 10.4.3
      minipass: 7.1.2

  path-type@4.0.0: {}

  pathe@1.1.2: {}

  pathe@2.0.3: {}

  pathval@1.1.1: {}

  pe-library@0.4.1: {}

  pend@1.2.0: {}

  periscopic@3.1.0:
    dependencies:
      '@types/estree': 1.0.8
      estree-walker: 3.0.3
      is-reference: 3.0.3

  picocolors@1.1.1: {}

  picomatch@2.3.1: {}

  picomatch@4.0.2: {}

  pify@4.0.1: {}

  pkg-types@1.3.1:
    dependencies:
      confbox: 0.1.8
      mlly: 1.7.4
      pathe: 2.0.3

  plist@3.1.0:
    dependencies:
      '@xmldom/xmldom': 0.8.10
      base64-js: 1.5.1
      xmlbuilder: 15.1.1

  polka@0.5.2:
    dependencies:
      '@polka/url': 0.5.0
      trouter: 2.0.1

  postcss-load-config@3.1.4(postcss@8.5.6):
    dependencies:
      lilconfig: 2.1.0
      yaml: 1.10.2
    optionalDependencies:
      postcss: 8.5.6

  postcss-safe-parser@6.0.0(postcss@8.5.6):
    dependencies:
      postcss: 8.5.6

  postcss-safe-parser@7.0.1(postcss@8.5.6):
    dependencies:
      postcss: 8.5.6

  postcss-scss@4.0.9(postcss@8.5.6):
    dependencies:
      postcss: 8.5.6

  postcss-selector-parser@6.1.2:
    dependencies:
      cssesc: 3.0.0
      util-deprecate: 1.0.2

  postcss-selector-parser@7.1.0:
    dependencies:
      cssesc: 3.0.0
      util-deprecate: 1.0.2

  postcss@8.5.6:
    dependencies:
      nanoid: 3.3.11
      picocolors: 1.1.1
      source-map-js: 1.2.1

  postject@1.0.0-alpha.6:
    dependencies:
      commander: 9.5.0
    optional: true

  prelude-ls@1.2.1: {}

  prettier-plugin-svelte@3.4.0(prettier@3.6.2)(svelte@4.2.20):
    dependencies:
      prettier: 3.6.2
      svelte: 4.2.20

  prettier-plugin-svelte@3.4.0(prettier@3.6.2)(svelte@5.35.4):
    dependencies:
      prettier: 3.6.2
      svelte: 5.35.4

  prettier@2.8.8: {}

  prettier@3.6.2: {}

  pretty-format@29.7.0:
    dependencies:
      '@jest/schemas': 29.6.3
      ansi-styles: 5.2.0
      react-is: 18.3.1

  proc-log@2.0.1: {}

  progress@2.0.3: {}

  promise-inflight@1.0.1: {}

  promise-retry@2.0.1:
    dependencies:
      err-code: 2.0.3
      retry: 0.12.0

  proxy-from-env@1.1.0: {}

  pstree.remy@1.1.8: {}

  publint@0.1.16:
    dependencies:
      npm-packlist: 5.1.3
      picocolors: 1.1.1
      sade: 1.8.1

  pump@3.0.3:
    dependencies:
      end-of-stream: 1.4.5
      once: 1.4.0

  punycode@2.3.1: {}

  quansync@0.2.10: {}

  queue-microtask@1.2.3: {}

  quick-lru@5.1.1: {}

  raw-body@2.4.1:
    dependencies:
      bytes: 3.1.0
      http-errors: 1.7.3
      iconv-lite: 0.4.24
      unpipe: 1.0.0

  react-is@18.3.1: {}

  read-binary-file-arch@1.0.6:
    dependencies:
      debug: 4.4.1(supports-color@5.5.0)
    transitivePeerDependencies:
      - supports-color

  read-yaml-file@1.1.0:
    dependencies:
      graceful-fs: 4.2.11
      js-yaml: 3.14.1
      pify: 4.0.1
      strip-bom: 3.0.0

  readable-stream@3.6.2:
    dependencies:
      inherits: 2.0.4
      string_decoder: 1.3.0
      util-deprecate: 1.0.2

  readdirp@3.6.0:
    dependencies:
      picomatch: 2.3.1

  readdirp@4.1.2: {}

  require-directory@2.1.1: {}

  resedit@1.7.2:
    dependencies:
      pe-library: 0.4.1

  resolve-alpn@1.2.1: {}

  resolve-from@4.0.0: {}

  resolve-from@5.0.0: {}

  resolve@1.22.10:
    dependencies:
      is-core-module: 2.16.1
      path-parse: 1.0.7
      supports-preserve-symlinks-flag: 1.0.0

  responselike@2.0.1:
    dependencies:
      lowercase-keys: 2.0.0

  restore-cursor@3.1.0:
    dependencies:
      onetime: 5.1.2
      signal-exit: 3.0.7

  retry@0.12.0: {}

  reusify@1.1.0: {}

  rimraf@2.6.3:
    dependencies:
      glob: 7.2.3

  rimraf@2.7.1:
    dependencies:
      glob: 7.2.3

  rimraf@3.0.2:
    dependencies:
      glob: 7.2.3

  rimraf@5.0.10:
    dependencies:
      glob: 10.4.5

  roarr@2.15.4:
    dependencies:
      boolean: 3.2.0
      detect-node: 2.1.0
      globalthis: 1.0.4
      json-stringify-safe: 5.0.1
      semver-compare: 1.0.0
      sprintf-js: 1.1.3
    optional: true

  rollup@4.44.2:
    dependencies:
      '@types/estree': 1.0.8
    optionalDependencies:
      '@rollup/rollup-android-arm-eabi': 4.44.2
      '@rollup/rollup-android-arm64': 4.44.2
      '@rollup/rollup-darwin-arm64': 4.44.2
      '@rollup/rollup-darwin-x64': 4.44.2
      '@rollup/rollup-freebsd-arm64': 4.44.2
      '@rollup/rollup-freebsd-x64': 4.44.2
      '@rollup/rollup-linux-arm-gnueabihf': 4.44.2
      '@rollup/rollup-linux-arm-musleabihf': 4.44.2
      '@rollup/rollup-linux-arm64-gnu': 4.44.2
      '@rollup/rollup-linux-arm64-musl': 4.44.2
      '@rollup/rollup-linux-loongarch64-gnu': 4.44.2
      '@rollup/rollup-linux-powerpc64le-gnu': 4.44.2
      '@rollup/rollup-linux-riscv64-gnu': 4.44.2
      '@rollup/rollup-linux-riscv64-musl': 4.44.2
      '@rollup/rollup-linux-s390x-gnu': 4.44.2
      '@rollup/rollup-linux-x64-gnu': 4.44.2
      '@rollup/rollup-linux-x64-musl': 4.44.2
      '@rollup/rollup-win32-arm64-msvc': 4.44.2
      '@rollup/rollup-win32-ia32-msvc': 4.44.2
      '@rollup/rollup-win32-x64-msvc': 4.44.2
      fsevents: 2.3.3

  rollup@4.45.1:
    dependencies:
      '@types/estree': 1.0.8
    optionalDependencies:
      '@rollup/rollup-android-arm-eabi': 4.45.1
      '@rollup/rollup-android-arm64': 4.45.1
      '@rollup/rollup-darwin-arm64': 4.45.1
      '@rollup/rollup-darwin-x64': 4.45.1
      '@rollup/rollup-freebsd-arm64': 4.45.1
      '@rollup/rollup-freebsd-x64': 4.45.1
      '@rollup/rollup-linux-arm-gnueabihf': 4.45.1
      '@rollup/rollup-linux-arm-musleabihf': 4.45.1
      '@rollup/rollup-linux-arm64-gnu': 4.45.1
      '@rollup/rollup-linux-arm64-musl': 4.45.1
      '@rollup/rollup-linux-loongarch64-gnu': 4.45.1
      '@rollup/rollup-linux-powerpc64le-gnu': 4.45.1
      '@rollup/rollup-linux-riscv64-gnu': 4.45.1
      '@rollup/rollup-linux-riscv64-musl': 4.45.1
      '@rollup/rollup-linux-s390x-gnu': 4.45.1
      '@rollup/rollup-linux-x64-gnu': 4.45.1
      '@rollup/rollup-linux-x64-musl': 4.45.1
      '@rollup/rollup-win32-arm64-msvc': 4.45.1
      '@rollup/rollup-win32-ia32-msvc': 4.45.1
      '@rollup/rollup-win32-x64-msvc': 4.45.1
      fsevents: 2.3.3

  run-parallel@1.2.0:
    dependencies:
      queue-microtask: 1.2.3

  rxjs@7.8.2:
    dependencies:
      tslib: 2.8.1

  sade@1.8.1:
    dependencies:
      mri: 1.2.0

  safe-buffer@5.2.1: {}

  safer-buffer@2.1.2: {}

  sander@0.5.1:
    dependencies:
      es6-promise: 3.3.1
      graceful-fs: 4.2.11
      mkdirp: 0.5.6
      rimraf: 2.7.1

  sanitize-filename@1.6.3:
    dependencies:
      truncate-utf8-bytes: 1.0.2

  sax@1.4.1: {}

  semver-compare@1.0.0:
    optional: true

  semver@5.7.2: {}

  semver@6.3.1: {}

  semver@7.7.2: {}

  serialize-error@7.0.1:
    dependencies:
      type-fest: 0.13.1
    optional: true

  set-cookie-parser@2.7.1: {}

  setprototypeof@1.1.1: {}

  shebang-command@2.0.0:
    dependencies:
      shebang-regex: 3.0.0

  shebang-regex@3.0.0: {}

  shell-quote@1.8.3: {}

  siginfo@2.0.0: {}

  signal-exit@3.0.7: {}

  signal-exit@4.1.0: {}

  simple-update-notifier@2.0.0:
    dependencies:
      semver: 7.7.2

  sirv@3.0.1:
    dependencies:
      '@polka/url': 1.0.0-next.29
      mrmime: 2.0.1
      totalist: 3.0.1

  slash@3.0.0: {}

  slice-ansi@3.0.0:
    dependencies:
      ansi-styles: 4.3.0
      astral-regex: 2.0.0
      is-fullwidth-code-point: 3.0.0
    optional: true

  smart-buffer@4.2.0: {}

  socks-proxy-agent@7.0.0:
    dependencies:
      agent-base: 6.0.2
      debug: 4.4.1(supports-color@5.5.0)
      socks: 2.8.5
    transitivePeerDependencies:
      - supports-color

  socks@2.8.5:
    dependencies:
      ip-address: 9.0.5
      smart-buffer: 4.2.0

  sorcery@0.11.1:
    dependencies:
      '@jridgewell/sourcemap-codec': 1.5.4
      buffer-crc32: 1.0.0
      minimist: 1.2.8
      sander: 0.5.1

  source-map-js@1.2.1: {}

  source-map-support@0.5.21:
    dependencies:
      buffer-from: 1.1.2
      source-map: 0.6.1

  source-map@0.6.1: {}

  spawn-command@0.0.2: {}

  spawndamnit@3.0.1:
    dependencies:
      cross-spawn: 7.0.6
      signal-exit: 4.1.0

  sprintf-js@1.0.3: {}

  sprintf-js@1.1.3: {}

  ssri@9.0.1:
    dependencies:
      minipass: 3.3.6

  stackback@0.0.2: {}

  stat-mode@1.0.0: {}

  statuses@1.5.0: {}

  std-env@3.9.0: {}

  string-width@4.2.3:
    dependencies:
      emoji-regex: 8.0.0
      is-fullwidth-code-point: 3.0.0
      strip-ansi: 6.0.1

  string-width@5.1.2:
    dependencies:
      eastasianwidth: 0.2.0
      emoji-regex: 9.2.2
      strip-ansi: 7.1.0

  string_decoder@1.3.0:
    dependencies:
      safe-buffer: 5.2.1

  strip-ansi@6.0.1:
    dependencies:
      ansi-regex: 5.0.1

  strip-ansi@7.1.0:
    dependencies:
      ansi-regex: 6.1.0

  strip-bom@3.0.0: {}

  strip-final-newline@3.0.0: {}

  strip-indent@3.0.0:
    dependencies:
      min-indent: 1.0.1

  strip-json-comments@3.1.1: {}

  strip-literal@2.1.1:
    dependencies:
      js-tokens: 9.0.1

  sumchecker@3.0.1:
    dependencies:
      debug: 4.4.1(supports-color@5.5.0)
    transitivePeerDependencies:
      - supports-color

  supports-color@5.5.0:
    dependencies:
      has-flag: 3.0.0

  supports-color@7.2.0:
    dependencies:
      has-flag: 4.0.0

  supports-color@8.1.1:
    dependencies:
      has-flag: 4.0.0

  supports-preserve-symlinks-flag@1.0.0: {}

  svelte-check@3.8.6(postcss-load-config@3.1.4(postcss@8.5.6))(postcss@8.5.6)(svelte@4.2.20):
    dependencies:
      '@jridgewell/trace-mapping': 0.3.29
      chokidar: 3.6.0
      picocolors: 1.1.1
      sade: 1.8.1
      svelte: 4.2.20
      svelte-preprocess: 5.1.4(postcss-load-config@3.1.4(postcss@8.5.6))(postcss@8.5.6)(svelte@4.2.20)(typescript@5.8.3)
      typescript: 5.8.3
    transitivePeerDependencies:
      - '@babel/core'
      - coffeescript
      - less
      - postcss
      - postcss-load-config
      - pug
      - sass
      - stylus
      - sugarss

  svelte-check@4.2.2(picomatch@4.0.2)(svelte@5.35.4)(typescript@5.8.3):
    dependencies:
      '@jridgewell/trace-mapping': 0.3.29
      chokidar: 4.0.3
      fdir: 6.4.6(picomatch@4.0.2)
      picocolors: 1.1.1
      sade: 1.8.1
      svelte: 5.35.4
      typescript: 5.8.3
    transitivePeerDependencies:
      - picomatch

  svelte-eslint-parser@0.43.0(svelte@5.35.4):
    dependencies:
      eslint-scope: 7.2.2
      eslint-visitor-keys: 3.4.3
      espree: 9.6.1
      postcss: 8.5.6
      postcss-scss: 4.0.9(postcss@8.5.6)
    optionalDependencies:
      svelte: 5.35.4

  svelte-eslint-parser@1.2.0(svelte@5.35.4):
    dependencies:
      eslint-scope: 8.4.0
      eslint-visitor-keys: 4.2.1
      espree: 10.4.0
      postcss: 8.5.6
      postcss-scss: 4.0.9(postcss@8.5.6)
      postcss-selector-parser: 7.1.0
    optionalDependencies:
      svelte: 5.35.4

  svelte-hmr@0.16.0(svelte@4.2.20):
    dependencies:
      svelte: 4.2.20

  svelte-preprocess@5.1.4(postcss-load-config@3.1.4(postcss@8.5.6))(postcss@8.5.6)(svelte@4.2.20)(typescript@5.8.3):
    dependencies:
      '@types/pug': 2.0.10
      detect-indent: 6.1.0
      magic-string: 0.30.17
      sorcery: 0.11.1
      strip-indent: 3.0.0
      svelte: 4.2.20
    optionalDependencies:
      postcss: 8.5.6
      postcss-load-config: 3.1.4(postcss@8.5.6)
      typescript: 5.8.3

  svelte2tsx@0.7.40(svelte@4.2.20)(typescript@5.8.3):
    dependencies:
      dedent-js: 1.0.1
      pascal-case: 3.1.2
      svelte: 4.2.20
      typescript: 5.8.3

  svelte@4.2.20:
    dependencies:
      '@ampproject/remapping': 2.3.0
      '@jridgewell/sourcemap-codec': 1.5.4
      '@jridgewell/trace-mapping': 0.3.29
      '@types/estree': 1.0.8
      acorn: 8.15.0
      aria-query: 5.3.2
      axobject-query: 4.1.0
      code-red: 1.0.4
      css-tree: 2.3.1
      estree-walker: 3.0.3
      is-reference: 3.0.3
      locate-character: 3.0.0
      magic-string: 0.30.17
      periscopic: 3.1.0

  svelte@5.35.4:
    dependencies:
      '@ampproject/remapping': 2.3.0
      '@jridgewell/sourcemap-codec': 1.5.4
      '@sveltejs/acorn-typescript': 1.0.5(acorn@8.15.0)
      '@types/estree': 1.0.8
      acorn: 8.15.0
      aria-query: 5.3.2
      axobject-query: 4.1.0
      clsx: 2.1.1
      esm-env: 1.2.2
      esrap: 2.1.0
      is-reference: 3.0.3
      locate-character: 3.0.0
      magic-string: 0.30.17
      zimmerframe: 1.1.2

  tar@6.2.1:
    dependencies:
      chownr: 2.0.0
      fs-minipass: 2.1.0
      minipass: 5.0.0
      minizlib: 2.1.2
      mkdirp: 1.0.4
      yallist: 4.0.0

  temp-file@3.4.0:
    dependencies:
      async-exit-hook: 2.0.1
      fs-extra: 10.1.0

  temp@0.9.4:
    dependencies:
      mkdirp: 0.5.6
      rimraf: 2.6.3

  term-size@2.2.1: {}

  test-exclude@6.0.0:
    dependencies:
      '@istanbuljs/schema': 0.1.3
      glob: 7.2.3
      minimatch: 3.1.2

  text-table@0.2.0: {}

  tiny-async-pool@1.3.0:
    dependencies:
      semver: 5.7.2

  tinybench@2.9.0: {}

  tinyglobby@0.2.14:
    dependencies:
      fdir: 6.4.6(picomatch@4.0.2)
      picomatch: 4.0.2

  tinypool@0.8.4: {}

  tinyspy@2.2.1: {}

  tmp-promise@3.0.3:
    dependencies:
      tmp: 0.2.3

  tmp@0.0.33:
    dependencies:
      os-tmpdir: 1.0.2

  tmp@0.2.3: {}

  to-regex-range@5.0.1:
    dependencies:
      is-number: 7.0.0

  toidentifier@1.0.0: {}

  totalist@3.0.1: {}

  touch@3.1.1: {}

  tree-kill@1.2.2: {}

  trouter@2.0.1:
    dependencies:
      matchit: 1.1.0

  truncate-utf8-bytes@1.0.2:
    dependencies:
      utf8-byte-length: 1.0.5

  ts-api-utils@1.4.3(typescript@5.8.3):
    dependencies:
      typescript: 5.8.3

  ts-api-utils@2.1.0(typescript@5.8.3):
    dependencies:
      typescript: 5.8.3

  tslib@2.8.1: {}

  turbo-darwin-64@2.5.5:
    optional: true

  turbo-darwin-arm64@2.5.5:
    optional: true

  turbo-linux-64@2.5.5:
    optional: true

  turbo-linux-arm64@2.5.5:
    optional: true

  turbo-windows-64@2.5.5:
    optional: true

  turbo-windows-arm64@2.5.5:
    optional: true

  turbo@2.5.5:
    optionalDependencies:
      turbo-darwin-64: 2.5.5
      turbo-darwin-arm64: 2.5.5
      turbo-linux-64: 2.5.5
      turbo-linux-arm64: 2.5.5
      turbo-windows-64: 2.5.5
      turbo-windows-arm64: 2.5.5

  type-check@0.4.0:
    dependencies:
      prelude-ls: 1.2.1

  type-detect@4.1.0: {}

  type-fest@0.13.1:
    optional: true

  type-fest@0.20.2: {}

  typescript@5.8.3: {}

  ufo@1.6.1: {}

  undefsafe@2.0.5: {}

  undici-types@5.26.5: {}

  undici-types@6.21.0: {}

  undici-types@7.8.0: {}

  unique-filename@2.0.1:
    dependencies:
      unique-slug: 3.0.0

  unique-slug@3.0.0:
    dependencies:
      imurmurhash: 0.1.4

  universalify@0.1.2: {}

  universalify@2.0.1: {}

  unpipe@1.0.0: {}

  uri-js@4.4.1:
    dependencies:
      punycode: 2.3.1

  utf8-byte-length@1.0.5: {}

  util-deprecate@1.0.2: {}

  verror@1.10.1:
    dependencies:
      assert-plus: 1.0.0
      core-util-is: 1.0.2
      extsprintf: 1.4.1
    optional: true

  vite-node@1.6.1(@types/node@20.19.5):
    dependencies:
      cac: 6.7.14
      debug: 4.4.1(supports-color@5.5.0)
      pathe: 1.1.2
      picocolors: 1.1.1
      vite: 5.4.19(@types/node@20.19.5)
    transitivePeerDependencies:
      - '@types/node'
      - less
      - lightningcss
      - sass
      - sass-embedded
      - stylus
      - sugarss
      - supports-color
      - terser

  vite@5.4.19(@types/node@20.19.5):
    dependencies:
      esbuild: 0.21.5
      postcss: 8.5.6
      rollup: 4.44.2
    optionalDependencies:
      '@types/node': 20.19.5
      fsevents: 2.3.3

  vite@5.4.19(@types/node@24.0.11):
    dependencies:
      esbuild: 0.21.5
      postcss: 8.5.6
      rollup: 4.44.2
    optionalDependencies:
      '@types/node': 24.0.11
      fsevents: 2.3.3

  vite@6.3.5(@types/node@24.0.11):
    dependencies:
      esbuild: 0.25.6
      fdir: 6.4.6(picomatch@4.0.2)
      picomatch: 4.0.2
      postcss: 8.5.6
      rollup: 4.44.2
      tinyglobby: 0.2.14
    optionalDependencies:
      '@types/node': 24.0.11
      fsevents: 2.3.3

  vitefu@0.2.5(vite@5.4.19(@types/node@20.19.5)):
    optionalDependencies:
      vite: 5.4.19(@types/node@20.19.5)

  vitefu@0.2.5(vite@5.4.19(@types/node@24.0.11)):
    optionalDependencies:
      vite: 5.4.19(@types/node@24.0.11)

  vitefu@1.1.1(vite@5.4.19(@types/node@20.19.5)):
    optionalDependencies:
      vite: 5.4.19(@types/node@20.19.5)

  vitefu@1.1.1(vite@5.4.19(@types/node@24.0.11)):
    optionalDependencies:
      vite: 5.4.19(@types/node@24.0.11)

  vitefu@1.1.1(vite@6.3.5(@types/node@24.0.11)):
    optionalDependencies:
      vite: 6.3.5(@types/node@24.0.11)

  vitest@1.6.1(@types/node@20.19.5):
    dependencies:
      '@vitest/expect': 1.6.1
      '@vitest/runner': 1.6.1
      '@vitest/snapshot': 1.6.1
      '@vitest/spy': 1.6.1
      '@vitest/utils': 1.6.1
      acorn-walk: 8.3.4
      chai: 4.5.0
      debug: 4.4.1(supports-color@5.5.0)
      execa: 8.0.1
      local-pkg: 0.5.1
      magic-string: 0.30.17
      pathe: 1.1.2
      picocolors: 1.1.1
      std-env: 3.9.0
      strip-literal: 2.1.1
      tinybench: 2.9.0
      tinypool: 0.8.4
      vite: 5.4.19(@types/node@20.19.5)
      vite-node: 1.6.1(@types/node@20.19.5)
      why-is-node-running: 2.3.0
    optionalDependencies:
      '@types/node': 20.19.5
    transitivePeerDependencies:
      - less
      - lightningcss
      - sass
      - sass-embedded
      - stylus
      - sugarss
      - supports-color
      - terser

  wait-on@8.0.4:
    dependencies:
      axios: 1.11.0
      joi: 17.13.3
      lodash: 4.17.21
      minimist: 1.2.8
      rxjs: 7.8.2
    transitivePeerDependencies:
      - debug

  wcwidth@1.0.1:
    dependencies:
      defaults: 1.0.4

  which@2.0.2:
    dependencies:
      isexe: 2.0.0

  why-is-node-running@2.3.0:
    dependencies:
      siginfo: 2.0.0
      stackback: 0.0.2

  word-wrap@1.2.5: {}

  wrap-ansi@7.0.0:
    dependencies:
      ansi-styles: 4.3.0
      string-width: 4.2.3
      strip-ansi: 6.0.1

  wrap-ansi@8.1.0:
    dependencies:
      ansi-styles: 6.2.1
      string-width: 5.1.2
      strip-ansi: 7.1.0

  wrappy@1.0.2: {}

  xmlbuilder@15.1.1: {}

  y18n@5.0.8: {}

  yallist@4.0.0: {}

  yaml@1.10.2: {}

  yargs-parser@21.1.1: {}

  yargs@17.7.2:
    dependencies:
      cliui: 8.0.1
      escalade: 3.2.0
      get-caller-file: 2.0.5
      require-directory: 2.1.1
      string-width: 4.2.3
      y18n: 5.0.8
      yargs-parser: 21.1.1

  yauzl@2.10.0:
    dependencies:
      buffer-crc32: 0.2.13
      fd-slicer: 1.1.0

  yocto-queue@0.1.0: {}

  yocto-queue@1.2.1: {}

  zimmerframe@1.1.2: {}<|MERGE_RESOLUTION|>--- conflicted
+++ resolved
@@ -46,17 +46,10 @@
         version: 3.3.1(@sveltejs/kit@2.22.2(@sveltejs/vite-plugin-svelte@3.1.2(svelte@4.2.20)(vite@5.4.19(@types/node@24.0.11)))(svelte@4.2.20)(vite@5.4.19(@types/node@24.0.11)))
       '@sveltejs/kit':
         specifier: ^2.0.0
-<<<<<<< HEAD
-        version: 2.0.0(@sveltejs/vite-plugin-svelte@3.0.0)(svelte@4.2.7)(vite@5.1.3)
-      '@sveltejs/vite-plugin-svelte':
-        specifier: ^3.0.0
-        version: 3.0.0(svelte@4.2.7)(vite@5.1.3)
-=======
         version: 2.22.2(@sveltejs/vite-plugin-svelte@3.1.2(svelte@4.2.20)(vite@5.4.19(@types/node@24.0.11)))(svelte@4.2.20)(vite@5.4.19(@types/node@24.0.11))
       '@sveltejs/vite-plugin-svelte':
         specifier: ^3.0.0
         version: 3.1.2(svelte@4.2.20)(vite@5.4.19(@types/node@24.0.11))
->>>>>>> 19e195bc
       adapter-appwrite:
         specifier: workspace:*
         version: link:../../packages/adapter-appwrite
@@ -73,13 +66,8 @@
         specifier: ^5.0.0
         version: 5.8.3
       vite:
-<<<<<<< HEAD
-        specifier: ^5.0.13
-        version: 5.1.3(@types/node@20.11.17)
-=======
         specifier: ^5.0.3
         version: 5.4.19(@types/node@24.0.11)
->>>>>>> 19e195bc
 
   examples/electron:
     devDependencies:
@@ -171,16 +159,11 @@
         specifier: ^5.8.3
         version: 5.8.3
       vite:
-<<<<<<< HEAD
-        specifier: ^5.0.13
-        version: 5.1.3(@types/node@20.11.17)
-=======
         specifier: ^6.0.0
         version: 6.3.5(@types/node@24.0.11)
       wait-on:
         specifier: ^8.0.4
         version: 8.0.4
->>>>>>> 19e195bc
 
   packages/adapter-appwrite:
     dependencies:
@@ -190,21 +173,13 @@
     devDependencies:
       '@sveltejs/kit':
         specifier: ^2.0.0
-<<<<<<< HEAD
-        version: 2.0.0(@sveltejs/vite-plugin-svelte@3.0.0)(svelte@4.2.7)(vite@5.1.3)
-=======
         version: 2.22.2(@sveltejs/vite-plugin-svelte@3.1.2(svelte@4.2.20)(vite@5.4.19(@types/node@20.19.5)))(svelte@4.2.20)(vite@5.4.19(@types/node@20.19.5))
->>>>>>> 19e195bc
       '@sveltejs/package':
         specifier: ^2.0.0
         version: 2.3.12(svelte@4.2.20)(typescript@5.8.3)
       '@sveltejs/vite-plugin-svelte':
         specifier: ^3.0.0
-<<<<<<< HEAD
-        version: 3.0.0(svelte@4.2.7)(vite@5.1.3)
-=======
         version: 3.1.2(svelte@4.2.20)(vite@5.4.19(@types/node@20.19.5))
->>>>>>> 19e195bc
       '@types/mime-types':
         specifier: ^2.1.4
         version: 2.1.4
@@ -239,13 +214,8 @@
         specifier: ^5.0.0
         version: 5.8.3
       vite:
-<<<<<<< HEAD
-        specifier: ^5.0.13
-        version: 5.1.3(@types/node@20.11.17)
-=======
         specifier: ^5.0.11
         version: 5.4.19(@types/node@20.19.5)
->>>>>>> 19e195bc
 
   packages/adapter-electron:
     dependencies:
@@ -277,21 +247,6 @@
         specifier: ^2.6.0
         version: 2.7.1
     devDependencies:
-<<<<<<< HEAD
-      '@sveltejs/adapter-node':
-        specifier: ^4.0.1
-        version: 4.0.1(@sveltejs/kit@2.5.0)
-      '@sveltejs/kit':
-        specifier: ^2.4.0
-        version: 2.5.0(@sveltejs/vite-plugin-svelte@3.0.0)(svelte@4.2.7)(vite@5.1.3)
-      '@sveltejs/package':
-        specifier: ^2.0.0
-        version: 2.0.0(svelte@4.2.7)(typescript@5.3.3)
-      '@sveltejs/vite-plugin-svelte':
-        specifier: ^3.0.0
-        version: 3.0.0(svelte@4.2.7)(vite@5.1.3)
-=======
->>>>>>> 19e195bc
       '@types/node':
         specifier: ^20.0.0
         version: 20.19.5
@@ -303,17 +258,10 @@
         version: 1.6.1(vitest@1.6.1(@types/node@20.19.5))
       typescript:
         specifier: ^5.0.0
-<<<<<<< HEAD
-        version: 5.3.3
-      vite:
-        specifier: ^5.0.13
-        version: 5.1.3(@types/node@20.11.17)
-=======
         version: 5.8.3
       vitest:
         specifier: ^1.0.0
         version: 1.6.1(@types/node@20.19.5)
->>>>>>> 19e195bc
 
   packages/config-eslint:
     dependencies:
@@ -1356,224 +1304,58 @@
   '@sveltejs/acorn-typescript@1.0.5':
     resolution: {integrity: sha512-IwQk4yfwLdibDlrXVE04jTZYlLnwsTT2PIOQQGNLWfjavGifnk1JD1LcZjZaBTRcxZu2FfPfNLOE04DSu9lqtQ==}
     peerDependencies:
-<<<<<<< HEAD
-      '@sveltejs/kit': ^2.0.0
-    dependencies:
-      '@sveltejs/kit': 2.0.0(@sveltejs/vite-plugin-svelte@3.0.0)(svelte@4.2.7)(vite@5.1.3)
-      import-meta-resolve: 4.0.0
-    dev: true
-=======
       acorn: ^8.9.0
->>>>>>> 19e195bc
 
   '@sveltejs/adapter-auto@3.3.1':
     resolution: {integrity: sha512-5Sc7WAxYdL6q9j/+D0jJKjGREGlfIevDyHSQ2eNETHcB1TKlQWHcAo8AS8H1QdjNvSXpvOwNjykDUHPEAyGgdQ==}
     peerDependencies:
-<<<<<<< HEAD
-      '@sveltejs/kit': ^2.4.0
-    dependencies:
-      '@rollup/plugin-commonjs': 25.0.7(rollup@4.11.0)
-      '@rollup/plugin-json': 6.1.0(rollup@4.11.0)
-      '@rollup/plugin-node-resolve': 15.2.3(rollup@4.11.0)
-      '@sveltejs/kit': 2.5.0(@sveltejs/vite-plugin-svelte@3.0.0)(svelte@4.2.7)(vite@5.1.3)
-      rollup: 4.11.0
-    dev: true
-
-  /@sveltejs/kit@2.0.0(@sveltejs/vite-plugin-svelte@3.0.0)(svelte@4.2.7)(vite@5.1.3):
-    resolution: {integrity: sha512-/GFxvit+q7PztRbgGTFXhVB6jvb0fZSeWuz5f4siQ2r/5BVhxYh7++Bw3/ZUjiOuyoZFiNBmOPcRNQbkzEce0g==}
-    engines: {node: '>=18.13'}
-    hasBin: true
-    requiresBuild: true
-    peerDependencies:
-      '@sveltejs/vite-plugin-svelte': ^3.0.0
-      svelte: ^4.0.0 || ^5.0.0-next.0
-      vite: ^5.0.3
-    dependencies:
-      '@sveltejs/vite-plugin-svelte': 3.0.0(svelte@4.2.7)(vite@5.1.3)
-      '@types/cookie': 0.6.0
-      cookie: 0.6.0
-      devalue: 4.3.2
-      esm-env: 1.0.0
-      kleur: 4.1.5
-      magic-string: 0.30.7
-      mrmime: 1.0.1
-      sade: 1.8.1
-      set-cookie-parser: 2.6.0
-      sirv: 2.0.4
-      svelte: 4.2.7
-      tiny-glob: 0.2.9
-      vite: 5.1.3(@types/node@20.11.17)
-    dev: true
-
-  /@sveltejs/kit@2.5.0(@sveltejs/vite-plugin-svelte@3.0.0)(svelte@4.2.7)(vite@5.1.3):
-    resolution: {integrity: sha512-1uyXvzC2Lu1FZa30T4y5jUAC21R309ZMRG0TPt+PPPbNUoDpy8zSmSNVWYaBWxYDqLGQ5oPNWvjvvF2IjJ1jmA==}
-    engines: {node: '>=18.13'}
-    hasBin: true
-    requiresBuild: true
-    peerDependencies:
-      '@sveltejs/vite-plugin-svelte': ^3.0.0
-      svelte: ^4.0.0 || ^5.0.0-next.0
-      vite: ^5.0.3
-    dependencies:
-      '@sveltejs/vite-plugin-svelte': 3.0.0(svelte@4.2.7)(vite@5.1.3)
-      '@types/cookie': 0.6.0
-      cookie: 0.6.0
-      devalue: 4.3.2
-      esm-env: 1.0.0
-      import-meta-resolve: 4.0.0
-      kleur: 4.1.5
-      magic-string: 0.30.7
-      mrmime: 2.0.0
-      sade: 1.8.1
-      set-cookie-parser: 2.6.0
-      sirv: 2.0.4
-      svelte: 4.2.7
-      tiny-glob: 0.2.9
-      vite: 5.1.3(@types/node@20.11.17)
-    dev: true
-
-  /@sveltejs/kit@2.5.0(@sveltejs/vite-plugin-svelte@3.0.2)(svelte@4.2.11)(vite@5.1.3):
-    resolution: {integrity: sha512-1uyXvzC2Lu1FZa30T4y5jUAC21R309ZMRG0TPt+PPPbNUoDpy8zSmSNVWYaBWxYDqLGQ5oPNWvjvvF2IjJ1jmA==}
-=======
       '@sveltejs/kit': ^2.0.0
 
   '@sveltejs/kit@2.22.2':
     resolution: {integrity: sha512-2MvEpSYabUrsJAoq5qCOBGAlkICjfjunrnLcx3YAk2XV7TvAIhomlKsAgR4H/4uns5rAfYmj7Wet5KRtc8dPIg==}
->>>>>>> 19e195bc
     engines: {node: '>=18.13'}
     hasBin: true
     peerDependencies:
       '@sveltejs/vite-plugin-svelte': ^3.0.0 || ^4.0.0-next.1 || ^5.0.0 || ^6.0.0-next.0
       svelte: ^4.0.0 || ^5.0.0-next.0
-<<<<<<< HEAD
-      vite: ^5.0.3
-    dependencies:
-      '@sveltejs/vite-plugin-svelte': 3.0.2(svelte@4.2.11)(vite@5.1.3)
-      '@types/cookie': 0.6.0
-      cookie: 0.6.0
-      devalue: 4.3.2
-      esm-env: 1.0.0
-      import-meta-resolve: 4.0.0
-      kleur: 4.1.5
-      magic-string: 0.30.7
-      mrmime: 2.0.0
-      sade: 1.8.1
-      set-cookie-parser: 2.6.0
-      sirv: 2.0.4
-      svelte: 4.2.11
-      tiny-glob: 0.2.9
-      vite: 5.1.3(@types/node@20.11.17)
-    dev: true
-
-  /@sveltejs/package@2.0.0(svelte@4.2.7)(typescript@5.3.3):
-    resolution: {integrity: sha512-sANz/dJibOHOe83hl8pFWUSypqefdYwPp6SUr0SmJxTNQFB5dDECEqwAwoy28DWCQFYl7DU+C1hKkTXyuKOdug==}
-=======
       vite: ^5.0.3 || ^6.0.0 || ^7.0.0-beta.0
 
   '@sveltejs/package@2.3.12':
     resolution: {integrity: sha512-PUl5aNbk2x28rPdAVTZMtrZmAx6yxQ+s33OtOkE0j0fWtoi9GzENXKRJPHrGk5rwGrczqY0LtNi8dycRPL+yzA==}
->>>>>>> 19e195bc
     engines: {node: ^16.14 || >=18}
     hasBin: true
     peerDependencies:
       svelte: ^3.44.0 || ^4.0.0 || ^5.0.0-next.1
 
-<<<<<<< HEAD
-  /@sveltejs/vite-plugin-svelte-inspector@2.0.0(@sveltejs/vite-plugin-svelte@3.0.0)(svelte@4.2.7)(vite@5.1.3):
-    resolution: {integrity: sha512-gjr9ZFg1BSlIpfZ4PRewigrvYmHWbDrq2uvvPB1AmTWKuM+dI1JXQSUu2pIrYLb/QncyiIGkFDFKTwJ0XqQZZg==}
-=======
   '@sveltejs/vite-plugin-svelte-inspector@2.1.0':
     resolution: {integrity: sha512-9QX28IymvBlSCqsCll5t0kQVxipsfhFFL+L2t3nTWfXnddYwxBuAEtTtlaVQpRz9c37BhJjltSeY4AJSC03SSg==}
->>>>>>> 19e195bc
     engines: {node: ^18.0.0 || >=20}
     peerDependencies:
       '@sveltejs/vite-plugin-svelte': ^3.0.0
       svelte: ^4.0.0 || ^5.0.0-next.0
       vite: ^5.0.0
-<<<<<<< HEAD
-    dependencies:
-      '@sveltejs/vite-plugin-svelte': 3.0.0(svelte@4.2.7)(vite@5.1.3)
-      debug: 4.3.4
-      svelte: 4.2.7
-      vite: 5.1.3(@types/node@20.11.17)
-    transitivePeerDependencies:
-      - supports-color
-    dev: true
-=======
->>>>>>> 19e195bc
 
   '@sveltejs/vite-plugin-svelte-inspector@4.0.1':
     resolution: {integrity: sha512-J/Nmb2Q2y7mck2hyCX4ckVHcR5tu2J+MtBEQqpDrrgELZ2uvraQcK/ioCV61AqkdXFgriksOKIceDcQmqnGhVw==}
     engines: {node: ^18.0.0 || ^20.0.0 || >=22}
     peerDependencies:
-<<<<<<< HEAD
-      '@sveltejs/vite-plugin-svelte': ^3.0.0
-      svelte: ^4.0.0 || ^5.0.0-next.0
-      vite: ^5.0.0
-    dependencies:
-      '@sveltejs/vite-plugin-svelte': 3.0.2(svelte@4.2.11)(vite@5.1.3)
-      debug: 4.3.4
-      svelte: 4.2.11
-      vite: 5.1.3(@types/node@20.11.17)
-    transitivePeerDependencies:
-      - supports-color
-    dev: true
-
-  /@sveltejs/vite-plugin-svelte@3.0.0(svelte@4.2.7)(vite@5.1.3):
-    resolution: {integrity: sha512-Th0nupxk8hl5Rcg9jm+1xWylwco4bSUAvutWxM4W4bjOAollpXLmrYqSSnYo9pPbZOO6ZGRm6sSqYa/v1d/Saw==}
-=======
       '@sveltejs/vite-plugin-svelte': ^5.0.0
       svelte: ^5.0.0
       vite: ^6.0.0
 
   '@sveltejs/vite-plugin-svelte@3.1.2':
     resolution: {integrity: sha512-Txsm1tJvtiYeLUVRNqxZGKR/mI+CzuIQuc2gn+YCs9rMTowpNZ2Nqt53JdL8KF9bLhAf2ruR/dr9eZCwdTriRA==}
->>>>>>> 19e195bc
     engines: {node: ^18.0.0 || >=20}
     peerDependencies:
       svelte: ^4.0.0 || ^5.0.0-next.0
       vite: ^5.0.0
-<<<<<<< HEAD
-    dependencies:
-      '@sveltejs/vite-plugin-svelte-inspector': 2.0.0(@sveltejs/vite-plugin-svelte@3.0.0)(svelte@4.2.7)(vite@5.1.3)
-      debug: 4.3.4
-      deepmerge: 4.3.1
-      kleur: 4.1.5
-      magic-string: 0.30.7
-      svelte: 4.2.7
-      svelte-hmr: 0.15.3(svelte@4.2.7)
-      vite: 5.1.3(@types/node@20.11.17)
-      vitefu: 0.2.5(vite@5.1.3)
-    transitivePeerDependencies:
-      - supports-color
-    dev: true
-=======
->>>>>>> 19e195bc
 
   '@sveltejs/vite-plugin-svelte@5.1.0':
     resolution: {integrity: sha512-wojIS/7GYnJDYIg1higWj2ROA6sSRWvcR1PO/bqEyFr/5UZah26c8Cz4u0NaqjPeVltzsVpt2Tm8d2io0V+4Tw==}
     engines: {node: ^18.0.0 || ^20.0.0 || >=22}
     peerDependencies:
-<<<<<<< HEAD
-      svelte: ^4.0.0 || ^5.0.0-next.0
-      vite: ^5.0.0
-    dependencies:
-      '@sveltejs/vite-plugin-svelte-inspector': 2.0.0(@sveltejs/vite-plugin-svelte@3.0.2)(svelte@4.2.11)(vite@5.1.3)
-      debug: 4.3.4
-      deepmerge: 4.3.1
-      kleur: 4.1.5
-      magic-string: 0.30.7
-      svelte: 4.2.11
-      svelte-hmr: 0.15.3(svelte@4.2.11)
-      vite: 5.1.3(@types/node@20.11.17)
-      vitefu: 0.2.5(vite@5.1.3)
-    transitivePeerDependencies:
-      - supports-color
-    dev: true
-=======
       svelte: ^5.0.0
       vite: ^6.0.0
->>>>>>> 19e195bc
 
   '@szmarczak/http-timer@4.0.6':
     resolution: {integrity: sha512-4BAffykYOgO+5nzBWYwE3W90sBgLJoUPRWWcL8wlyiM8IB8ipJz3UMJ9KXQd1RKQXpKp8Tutn80HZtWsu2u76w==}
@@ -2304,26 +2086,6 @@
     resolution: {integrity: sha512-ObKMLSPNhomtCOBAxFS8P2DW/4umkh72ouZUlUKzXGtYuPzgr1SYhskhFWgzAsPtUzhL2CzyV2sfbHcEW4CXqw==}
     engines: {node: '>= 12.20.55'}
     hasBin: true
-<<<<<<< HEAD
-    peerDependencies:
-      '@swc/core': ^1.0.0
-      vite: ^4.0.0 || ^5.0.0
-    peerDependenciesMeta:
-      '@swc/core':
-        optional: true
-    dependencies:
-      '@babel/core': 7.23.9
-      '@babel/plugin-transform-arrow-functions': 7.23.3(@babel/core@7.23.9)
-      cac: 6.7.14
-      esbuild: 0.19.12
-      magic-string: 0.30.7
-      picocolors: 1.0.0
-      vite: 5.1.3(@types/node@20.11.17)
-    transitivePeerDependencies:
-      - supports-color
-    dev: true
-=======
->>>>>>> 19e195bc
 
   electron@37.2.0:
     resolution: {integrity: sha512-dE6+qeg6SBUVd5d8CD2+GH82kh+gF1v40+hs+U+UOno681NMSGmBtgqwldQRpbvtnQDD7V2M9Cpfr3+Abw7aBg==}
@@ -4165,11 +3927,6 @@
     resolution: {integrity: sha512-veufcmxri4e3XSrT0xwfUR7kguIkaxBeosDg00yDWhk49wdwkSUrvvsm7nc75e1PUyvIeZj6nS8VQRYz2/S4Xg==}
     engines: {node: '>=0.6.0'}
 
-<<<<<<< HEAD
-  /vite@5.1.3(@types/node@20.11.17):
-    resolution: {integrity: sha512-UfmUD36DKkqhi/F75RrxvPpry+9+tTkrXfMNZD+SboZqBCMsxKtO52XeGzzuh7ioz+Eo/SYDBbdb0Z7vgcDJew==}
-    engines: {node: ^18.0.0 || >=20.0.0}
-=======
   vite-node@1.6.1:
     resolution: {integrity: sha512-YAXkfvGtuTzwWbDSACdJSg4A4DZiAqckWe90Zapc/sEX3XvHcw1NdurM/6od8J207tSDqNbSsgdCacBgvJKFuA==}
     engines: {node: ^18.0.0 || >=20.0.0}
@@ -4209,7 +3966,6 @@
   vite@6.3.5:
     resolution: {integrity: sha512-cZn6NDFE7wdTpINgs++ZJ4N49W2vRp8LCKrn3Ob1kYNtOo21vfDoaV5GzBfLU4MovSAB8uNRm4jgzVQZ+mBzPQ==}
     engines: {node: ^18.0.0 || ^20.0.0 || >=22.0.0}
->>>>>>> 19e195bc
     hasBin: true
     peerDependencies:
       '@types/node': ^18.0.0 || ^20.0.0 || >=22.0.0
@@ -4242,19 +3998,6 @@
         optional: true
       terser:
         optional: true
-<<<<<<< HEAD
-    dependencies:
-      '@types/node': 20.11.17
-      esbuild: 0.19.12
-      postcss: 8.4.35
-      rollup: 4.12.0
-    optionalDependencies:
-      fsevents: 2.3.3
-    dev: true
-
-  /vitefu@0.2.5(vite@5.1.3):
-    resolution: {integrity: sha512-SgHtMLoqaeeGnd2evZ849ZbACbnwQCIwRH57t18FxcXoZop0uQu0uzlIhJBlF/eWVzuce0sHeqPcDo+evVcg8Q==}
-=======
       tsx:
         optional: true
       yaml:
@@ -4270,18 +4013,11 @@
 
   vitefu@1.1.1:
     resolution: {integrity: sha512-B/Fegf3i8zh0yFbpzZ21amWzHmuNlLlmJT6n7bu5e+pCHUKQIfXSYokrqOBGEMMe9UG2sostKQF9mml/vYaWJQ==}
->>>>>>> 19e195bc
     peerDependencies:
       vite: ^3.0.0 || ^4.0.0 || ^5.0.0 || ^6.0.0 || ^7.0.0-beta.0
     peerDependenciesMeta:
       vite:
         optional: true
-<<<<<<< HEAD
-    dependencies:
-      vite: 5.1.3(@types/node@20.11.17)
-    dev: true
-=======
->>>>>>> 19e195bc
 
   vitest@1.6.1:
     resolution: {integrity: sha512-Ljb1cnSJSivGN0LqXd/zmDbWEM0RNNg2t1QW/XUhYl/qPqyu7CsqeWtqQXHVaJsecLPuDoak2oJcZN2QoRIOag==}
